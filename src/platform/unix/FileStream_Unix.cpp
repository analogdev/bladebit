--- conflicted
+++ resolved
@@ -1,567 +1,313 @@
-<<<<<<< HEAD
-#include "io/FileStream.h"
-#include "util/Util.h"
-#include "util/Log.h"
-
-#include <sys/stat.h>
-#include <fcntl.h>
-#include <unistd.h>
-
-//----------------------------------------------------------
-bool FileStream::Open( const char* path, FileMode mode, FileAccess access, FileFlags flags )
-{
-    return Open( path, *this, mode, access, flags );
-}
-
-//----------------------------------------------------------
-bool FileStream::Open( const char* path, FileStream& file, FileMode mode, FileAccess access, FileFlags flags )
-{
-    if( path == nullptr )
-        return false;
-
-    if( file._fd >= 0 )
-        return false;
-
-    if( access == FileAccess::None )
-        access = FileAccess::Read;
-
-    mode_t fmode = 0;
-
-    int fdFlags = access == FileAccess::Read  ? O_RDONLY :
-                  access == FileAccess::Write ? O_WRONLY : O_RDWR;
-        
-    fdFlags |= mode == FileMode::Create       ? O_CREAT | O_TRUNC  :
-               mode == FileMode::OpenOrCreate ? O_CREAT : 0;
-
-    #if PLATFORM_IS_LINUX
-        if( IsFlagSet( flags, FileFlags::NoBuffering ) )
-            fdFlags |= O_DIRECT | O_SYNC;
-
-        if( IsFlagSet( flags, FileFlags::LargeFile )  )
-            fdFlags |= O_LARGEFILE;
-    #endif
-
-    if( mode == FileMode::Create || mode == FileMode::OpenOrCreate )
-        fmode = S_IRUSR | S_IWUSR | S_IRGRP | S_IWGRP;
-
-    int fd = open( path, fdFlags, fmode );
-    if( fd < 0 )
-    {
-        file._error = errno;
-        return false;
-    }
-
-    #if PLATFORM_IS_MACOS
-        if( IsFlagSet( flags, FileFlags::NoBuffering ) )
-        {
-            int r = fcntl( fd, F_NOCACHE, 1 );
-            if( r == -1 )
-            {
-                file._error = errno;
-                close( fd );
-                return false;
-            }
-        }
-    #endif
-
-    // Get the block size (useful when using O_DIRECT)
-    int blockSize = 0;
-    {
-        struct stat fs;
-        int r = fstat( fd, &fs );
-
-        if( r == 0 )
-        {
-            blockSize = (size_t)fs.st_blksize;
-        }
-        else
-        {
-            file._error = errno;
-            close( fd );
-
-            return false;
-        }
-
-        ASSERT( blockSize > 0 );
-    }
-    
-    file._fd            = fd;
-    file._blockSize     = (size_t)blockSize;
-    file._position      = 0;
-    file._access        = access;
-    file._flags         = flags;
-    file._error         = 0;
-
-    return true;
-}
-
-//-----------------------------------------------------------
-void FileStream::Close()
-{
-    if( _fd <= 0 )
-        return;
-
-    #if _DEBUG
-    int r =
-    #endif
-    close( _fd );
-    
-    #if _DEBUG
-    ASSERT( !r );
-    #endif
-
-    _fd            = -1;
-    _position      = 0;
-    _access        = FileAccess::None;
-    _error         = 0;
-    _blockSize     = 0;
-}
-
-//-----------------------------------------------------------
-ssize_t FileStream::Size()
-{
-    // #TODO: Cache size and only invalidate on write or seek
-    struct stat fs;
-    int r = fstat( _fd, &fs );
-
-    if( r == 0 )
-        return (ssize_t)fs.st_size;
-
-    _error = errno;
-    return -1;
-}
-
-//-----------------------------------------------------------
-bool FileStream::Truncate( const ssize_t length )
-{
-    ASSERT( length >= 0 );
-    static_assert( sizeof( off_t ) == sizeof( length ) );
-
-    const int r = ftruncate( _fd, (off_t)length );
-
-    if( r != 0 )
-    {
-        _error = errno;
-        return false;
-    }
-
-    if( _position > (size_t)length )
-        _position = (size_t)length;
-
-    return true;
-}
-
-//-----------------------------------------------------------
-ssize_t FileStream::Read( void* buffer, size_t size )
-{
-    ASSERT( buffer );
-
-    if( buffer == nullptr )
-    {
-        _error = -1;
-        return -1;
-    }
-
-    if( ! IsFlagSet( _access, FileAccess::Read ) )
-    {
-        _error = -1;
-        return -1;
-    }
-
-    if( _fd < 0 )
-    {
-        _error = -1;
-        return -1;
-    }
-
-    if( size < 1 )
-        return 0;
-
-    const ssize_t sizeRead = read( _fd, buffer, size );
-    if( sizeRead > 0 )
-        _position += (size_t)sizeRead;
-    else
-        _error = errno;
-
-    return sizeRead;
-}
-
-//-----------------------------------------------------------
-ssize_t FileStream::Write( const void* buffer, size_t size )
-{
-    ASSERT( buffer );
-    ASSERT( size   );
-    ASSERT( _fd    );
-    
-    if( buffer == nullptr )
-    {
-        _error = -1;
-        return -1;
-    }
-
-    if( ! IsFlagSet( _access, FileAccess::Write ) )
-    {
-        _error = -1;
-        return -1;
-    }
-
-    if( _fd < 0 )
-    {
-        _error = -1;
-        return -1;
-    }
-
-    if( size < 1 )
-        return 0;
-
-    // Note that this can return less than size if size > SSIZE_MAX
-    // On macOS, this seems to fail with EINVAL if we write anything above 2GiB.
-    // Although Apple's docs does not list this as an error condition for write(),
-    // it seems we can infer that the maximum value is signed 32-bit max,
-    // form the notes given on writev() here: https://developer.apple.com/library/archive/documentation/System/Conceptual/ManPages_iPhoneOS/man2/write.2.html
-    // On Linux, the maximum is 0x7ffff000 anyway, so let's just cap to that: https://man7.org/linux/man-pages/man2/write.2.html
-    size = std::min( size, (size_t)0x7ffff000 );
-    ssize_t written = write( _fd, buffer, size );
-    
-    if( written >= 0 )
-        _position += (size_t)written;
-    else 
-        _error = errno;
-    
-    return written;
-}
-
-//----------------------------------------------------------
-bool FileStream::Reserve( ssize_t size )
-{
-    #if PLATFORM_IS_LINUX
-        int r = posix_fallocate( _fd, 0, (off_t)size );
-        if( r != 0 )
-        {
-            _error = errno;
-            return false;
-        }
-    #else
-    
-    // #TODO: Use F_PREALLOCATE on macOS
-    // #SEE: https://developer.apple.com/library/archive/documentation/System/Conceptual/ManPages_iPhoneOS/man2/fcntl.2.html
-        return false;
-    #endif
-    return true;
-}
-
-//----------------------------------------------------------
-bool FileStream::Seek( int64 offset, SeekOrigin origin )
-{
-    if( !IsOpen() )
-        return false;
-
-    int whence;
-    switch( origin )
-    {
-        case SeekOrigin::Begin  : whence = SEEK_SET; break;
-        case SeekOrigin::Current: whence = SEEK_CUR; break;
-        case SeekOrigin::End    : whence = SEEK_END; break;
-        default: return false;
-    }
-
-    off_t r = lseek( _fd, (off_t)offset, whence );
-    if( r == -1 )
-    {
-        _error = errno;
-        return false;
-    }
-
-    _position = (size_t)r;
-    return true;
-}
-
-//-----------------------------------------------------------
-bool FileStream::Flush()
-{
-    if( !IsOpen() )
-        return false;
-
-    int r = fsync( _fd );
-
-    if( r )
-    {
-        _error = errno;
-        return false;
-    }
-
-    return true;
-}
-
-//-----------------------------------------------------------
-bool FileStream::IsOpen() const
-{
-    return _fd >= 0;
-}
-
-//-----------------------------------------------------------
-bool FileStream::Exists( const char* path )
-{
-    struct stat fileStat;
-    if( lstat( path, &fileStat ) == 0 )
-    {
-        // #TODO: Check if it is a folder...
-        
-        return true;
-    }
-
-    return false;
-}
-=======
-#include "io/FileStream.h"
-#include "Util.h"
-#include "util/Log.h"
-
-#include <sys/stat.h>
-#include <fcntl.h>
-#include <unistd.h>
-
-//----------------------------------------------------------
-bool FileStream::Open( const char* path, FileMode mode, FileAccess access, FileFlags flags )
-{
-    return Open( path, *this, mode, access, flags );
-}
-
-//----------------------------------------------------------
-bool FileStream::Open( const char* path, FileStream& file, FileMode mode, FileAccess access, FileFlags flags )
-{
-    if( path == nullptr )
-        return false;
-
-    if( file._fd >= 0 )
-        return false;
-
-    if( access == FileAccess::None )
-        access = FileAccess::Read;
-
-    mode_t fmode = 0;
-
-    int fdFlags = access == FileAccess::Read  ? O_RDONLY :
-                  access == FileAccess::Write ? O_WRONLY : O_RDWR;
-        
-    fdFlags |= mode == FileMode::Create ? O_CREAT  :
-               mode == FileMode::Append ? O_APPEND : 0;
-
-    #if PLATFORM_IS_LINUX
-        if( IsFlagSet( flags, FileFlags::NoBuffering ) )
-            fdFlags |= O_DIRECT | O_SYNC;
-
-        if( IsFlagSet( flags, FileFlags::LargeFile )  )
-            fdFlags |= O_LARGEFILE;
-    #endif
-
-    if( mode == FileMode::Create )
-        fmode = S_IRUSR | S_IWUSR | S_IRGRP | S_IWGRP | S_IROTH | S_IWOTH;
-
-    int fd = open( path, fdFlags, fmode );
-    if( fd < 0 )
-        return false;
-
-    #if PLATFORM_IS_MACOS
-        if( IsFlagSet( flags, FileFlags::NoBuffering ) )
-        {
-            int r = fcntl( fd, F_NOCACHE, 1 );
-            if( r == -1 )
-            {
-                file._error = errno;
-                close( fd );
-                return false;
-            }
-        }
-    #endif
-
-    // Get the block size (useful when using O_DIRECT)
-    int blockSize = 0;
-    {
-        struct stat fs;
-        int r = fstat( fd, &fs );
-
-        if( r == 0 )
-        {
-            blockSize = (size_t)fs.st_blksize;
-        }
-        else
-        {
-            file._error = errno;
-            close( fd );
-
-            return false;
-        }
-
-        ASSERT( blockSize > 0 );
-    }
-    
-    file._fd            = fd;
-    file._blockSize     = (size_t)blockSize;
-    file._writePosition = 0;
-    file._readPosition  = 0;
-    file._access        = access;
-    file._flags         = flags;
-    file._error         = 0;
-
-    return true;
-}
-
-//-----------------------------------------------------------
-void FileStream::Close()
-{
-    if( _fd <= 0 )
-        return;
-
-    #if _DEBUG
-    int r =
-    #endif
-    close( _fd );
-    
-    ASSERT( !r );
-
-    _fd            = -1;
-    _writePosition = 0;
-    _readPosition  = 0;
-    _access        = FileAccess::None;
-    _error         = 0;
-    _blockSize     = 0;
-}
-
-//-----------------------------------------------------------
-ssize_t FileStream::Read( void* buffer, size_t size )
-{
-    ASSERT( buffer );
-
-    if( buffer == nullptr )
-        return -1;
-
-    if( ! IsFlagSet( _access, FileAccess::Read ) )
-        return -1;
-
-    if( _fd < 0 )
-        return -1;
-
-    if( size < 1 )
-        return 0;
-
-    const ssize_t sizeRead = read( _fd, buffer, size );
-    if( sizeRead >= 0 )
-        _readPosition += (size_t)sizeRead;
-    else 
-        _error = errno;
-
-    return sizeRead;
-}
-
-//-----------------------------------------------------------
-ssize_t FileStream::Write( const void* buffer, size_t size )
-{
-    ASSERT( buffer );
-    ASSERT( size   );
-    ASSERT( _fd    );
-    
-    if( buffer == nullptr )
-        return -1;
-
-    if( ! IsFlagSet( _access, FileAccess::Write ) )
-        return -1;
-
-    if( _fd < 0 )
-        return -1;
-
-    if( size < 1 )
-        return 0;
-
-    // Note that this can return less than size if size > SSIZE_MAX
-    ssize_t written = write( _fd, buffer, size );
-    
-    if( written >= 0 )
-        _writePosition += (size_t)written;
-    else 
-        _error = errno;
-    
-    return written;
-}
-
-//----------------------------------------------------------
-bool FileStream::Reserve( ssize_t size )
-{
-    #if PLATFORM_IS_LINUX
-        int r = posix_fallocate( _fd, 0, (off_t)size );
-        if( r != 0 )
-        {
-            _error = errno;
-            return false;
-        }
-    #else
-    
-    // #TODO: Use F_PREALLOCATE on macOS
-    // #SEE: https://developer.apple.com/library/archive/documentation/System/Conceptual/ManPages_iPhoneOS/man2/fcntl.2.html
-        return false;
-    #endif
-    return true;
-}
-
-//----------------------------------------------------------
-bool FileStream::Seek( int64 offset, SeekOrigin origin )
-{
-    if( !IsOpen() )
-        return false;
-
-    int whence;
-    switch( origin )
-    {
-        case SeekOrigin::Begin  : whence = SEEK_SET; break;
-        case SeekOrigin::Current: whence = SEEK_CUR; break;
-        case SeekOrigin::End    : whence = SEEK_END; break;
-        default: return false;
-    }
-
-    off_t r = lseek( _fd, (off_t)offset, whence );
-    if( r == -1 )
-    {
-        _error = errno;
-        return false;
-    }
-
-    return true;
-}
-
-//-----------------------------------------------------------
-bool FileStream::Flush()
-{
-    if( !IsOpen() )
-        return false;
-
-    int r = fsync( _fd );
-
-    if( r )
-    {
-        _error = errno;
-        return false;
-    }
-
-    return true;
-}
-
-//-----------------------------------------------------------
-bool FileStream::IsOpen() const
-{
-    return _fd >= 0;
-}
-
-//-----------------------------------------------------------
-bool FileStream::Exists( const char* path )
-{
-    struct stat fileStat;
-    if( lstat( path, &fileStat ) == 0 )
-    {
-        // #TODO: Check if it is a folder...
-        
-        return true;
-    }
-
-    return false;
-}
->>>>>>> ad85a8f2
+#include "io/FileStream.h"
+#include "Util.h"
+#include "util/Log.h"
+
+#include <sys/stat.h>
+#include <fcntl.h>
+#include <unistd.h>
+
+//----------------------------------------------------------
+bool FileStream::Open( const char* path, FileMode mode, FileAccess access, FileFlags flags )
+{
+    return Open( path, *this, mode, access, flags );
+}
+
+//----------------------------------------------------------
+bool FileStream::Open( const char* path, FileStream& file, FileMode mode, FileAccess access, FileFlags flags )
+{
+    if( path == nullptr )
+        return false;
+
+    if( file._fd >= 0 )
+        return false;
+
+    if( access == FileAccess::None )
+        access = FileAccess::Read;
+
+    mode_t fmode = 0;
+
+    int fdFlags = access == FileAccess::Read  ? O_RDONLY :
+                  access == FileAccess::Write ? O_WRONLY : O_RDWR;
+        
+    fdFlags |= mode == FileMode::Create       ? O_CREAT | O_TRUNC  :
+               mode == FileMode::OpenOrCreate ? O_CREAT : 0;
+
+    #if PLATFORM_IS_LINUX
+        if( IsFlagSet( flags, FileFlags::NoBuffering ) )
+            fdFlags |= O_DIRECT | O_SYNC;
+
+        if( IsFlagSet( flags, FileFlags::LargeFile )  )
+            fdFlags |= O_LARGEFILE;
+    #endif
+
+    if( mode == FileMode::Create )
+        fmode = S_IRUSR | S_IWUSR | S_IRGRP | S_IWGRP | S_IROTH | S_IWOTH;
+
+    int fd = open( path, fdFlags, fmode );
+    if( fd < 0 )
+    {
+        file._error = errno;
+        return false;
+    }
+
+    #if PLATFORM_IS_MACOS
+        if( IsFlagSet( flags, FileFlags::NoBuffering ) )
+        {
+            int r = fcntl( fd, F_NOCACHE, 1 );
+            if( r == -1 )
+            {
+                file._error = errno;
+                close( fd );
+                return false;
+            }
+        }
+    #endif
+
+    // Get the block size (useful when using O_DIRECT)
+    int blockSize = 0;
+    {
+        struct stat fs;
+        int r = fstat( fd, &fs );
+
+        if( r == 0 )
+        {
+            blockSize = (size_t)fs.st_blksize;
+        }
+        else
+        {
+            file._error = errno;
+            close( fd );
+
+            return false;
+        }
+
+        ASSERT( blockSize > 0 );
+    }
+    
+    file._fd            = fd;
+    file._blockSize     = (size_t)blockSize;
+    file._position      = 0;
+    file._access        = access;
+    file._flags         = flags;
+    file._error         = 0;
+
+    return true;
+}
+
+//-----------------------------------------------------------
+void FileStream::Close()
+{
+    if( _fd <= 0 )
+        return;
+
+    #if _DEBUG
+    int r =
+    #endif
+    close( _fd );
+    
+    #if _DEBUG
+    ASSERT( !r );
+    #endif
+
+    _fd            = -1;
+    _position      = 0;
+    _access        = FileAccess::None;
+    _error         = 0;
+    _blockSize     = 0;
+}
+
+//-----------------------------------------------------------
+ssize_t FileStream::Size()
+{
+    // #TODO: Cache size and only invalidate on write or seek
+    struct stat fs;
+    int r = fstat( _fd, &fs );
+
+    if( r == 0 )
+        return (ssize_t)fs.st_size;
+
+    _error = errno;
+    return -1;
+}
+
+//-----------------------------------------------------------
+bool FileStream::Truncate( const ssize_t length )
+{
+    ASSERT( length >= 0 );
+    static_assert( sizeof( off_t ) == sizeof( length ) );
+
+    const int r = ftruncate( _fd, (off_t)length );
+
+    if( r != 0 )
+    {
+        _error = errno;
+        return false;
+    }
+
+    if( _position > (size_t)length )
+        _position = (size_t)length;
+
+    return true;
+}
+
+//-----------------------------------------------------------
+ssize_t FileStream::Read( void* buffer, size_t size )
+{
+    ASSERT( buffer );
+
+    if( buffer == nullptr )
+    {
+        _error = -1;
+        return -1;
+    }
+
+    if( ! IsFlagSet( _access, FileAccess::Read ) )
+    {
+        _error = -1;
+        return -1;
+    }
+
+    if( _fd < 0 )
+    {
+        _error = -1;
+        return -1;
+    }
+
+    if( size < 1 )
+        return 0;
+
+    const ssize_t sizeRead = read( _fd, buffer, size );
+    if( sizeRead > 0 )
+        _position += (size_t)sizeRead;
+    else
+        _error = errno;
+
+    return sizeRead;
+}
+
+//-----------------------------------------------------------
+ssize_t FileStream::Write( const void* buffer, size_t size )
+{
+    ASSERT( buffer );
+    ASSERT( size   );
+    ASSERT( _fd    );
+    
+    if( buffer == nullptr )
+    {
+        _error = -1;
+        return -1;
+    }
+
+    if( ! IsFlagSet( _access, FileAccess::Write ) )
+    {
+        _error = -1;
+        return -1;
+    }
+
+    if( _fd < 0 )
+    {
+        _error = -1;
+        return -1;
+    }
+
+    if( size < 1 )
+        return 0;
+
+    // Note that this can return less than size if size > SSIZE_MAX
+    // On macOS, this seems to fail with EINVAL if we write anything above 2GiB.
+    // Although Apple's docs does not list this as an error condition for write(),
+    // it seems we can infer that the maximum value is signed 32-bit max,
+    // form the notes given on writev() here: https://developer.apple.com/library/archive/documentation/System/Conceptual/ManPages_iPhoneOS/man2/write.2.html
+    // On Linux, the maximum is 0x7ffff000 anyway, so let's just cap to that: https://man7.org/linux/man-pages/man2/write.2.html
+    size = std::min( size, (size_t)0x7ffff000 );
+    ssize_t written = write( _fd, buffer, size );
+    
+    if( written >= 0 )
+        _position += (size_t)written;
+    else 
+        _error = errno;
+    
+    return written;
+}
+
+//----------------------------------------------------------
+bool FileStream::Reserve( ssize_t size )
+{
+    #if PLATFORM_IS_LINUX
+        int r = posix_fallocate( _fd, 0, (off_t)size );
+        if( r != 0 )
+        {
+            _error = errno;
+            return false;
+        }
+    #else
+    
+    // #TODO: Use F_PREALLOCATE on macOS
+    // #SEE: https://developer.apple.com/library/archive/documentation/System/Conceptual/ManPages_iPhoneOS/man2/fcntl.2.html
+        return false;
+    #endif
+    return true;
+}
+
+//----------------------------------------------------------
+bool FileStream::Seek( int64 offset, SeekOrigin origin )
+{
+    if( !IsOpen() )
+        return false;
+
+    int whence;
+    switch( origin )
+    {
+        case SeekOrigin::Begin  : whence = SEEK_SET; break;
+        case SeekOrigin::Current: whence = SEEK_CUR; break;
+        case SeekOrigin::End    : whence = SEEK_END; break;
+        default: return false;
+    }
+
+    off_t r = lseek( _fd, (off_t)offset, whence );
+    if( r == -1 )
+    {
+        _error = errno;
+        return false;
+    }
+
+    _position = (size_t)r;
+    return true;
+}
+
+//-----------------------------------------------------------
+bool FileStream::Flush()
+{
+    if( !IsOpen() )
+        return false;
+
+    int r = fsync( _fd );
+
+    if( r )
+    {
+        _error = errno;
+        return false;
+    }
+
+    return true;
+}
+
+//-----------------------------------------------------------
+bool FileStream::IsOpen() const
+{
+    return _fd >= 0;
+}
+
+//-----------------------------------------------------------
+bool FileStream::Exists( const char* path )
+{
+    struct stat fileStat;
+    if( lstat( path, &fileStat ) == 0 )
+    {
+        // #TODO: Check if it is a folder...
+        
+        return true;
+    }
+
+    return false;
+}