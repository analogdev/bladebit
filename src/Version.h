<<<<<<< HEAD
#pragma once

#define BLADEBIT_VERSION_MAJ    2
#define BLADEBIT_VERSION_MIN    0
#define BLADEBIT_VERSION_REV    0
#define BLADEBIT_VERSION_SUFFIX "dev"
#define BLADEBIT_VERSION_COMMIT ""

#define BLADEBIT_VERSION \
    ((uint64)BLADEBIT_VERSION_MAJ) << 32 \
    ((uint64)BLADEBIT_VERSION_MIN) << 16 \
    ((uint64)BLADEBIT_VERSION_REV)

#define BLADEBIT_VERSION_STR \
    STR( BLADEBIT_VERSION_MAJ ) "." STR( BLADEBIT_VERSION_MIN ) "." STR( BLADEBIT_VERSION_REV ) \
    "." BLADEBIT_VERSION_SUFFIX

=======
#pragma once

#define BLADEBIT_VERSION_MAJ 1
#define BLADEBIT_VERSION_MIN 2
#define BLADEBIT_VERSION_REV 0

#define BLADEBIT_GIT_COMMIT "dev"

#define BLADEBIT_VERSION \
    ((uint64)BLADEBIT_VERSION_MAJ) << 32 \
    ((uint64)BLADEBIT_VERSION_MIN) << 16 \
    ((uint64)BLADEBIT_VERSION_REV)

#define BLADEBIT_VERSION_STR \
    STR( BLADEBIT_VERSION_MAJ ) "." STR( BLADEBIT_VERSION_MIN ) "." STR( BLADEBIT_VERSION_REV ) 
>>>>>>> ad85a8f2
<|MERGE_RESOLUTION|>--- conflicted
+++ resolved
@@ -1,4 +1,3 @@
-<<<<<<< HEAD
 #pragma once
 
 #define BLADEBIT_VERSION_MAJ    2
@@ -15,21 +14,3 @@
 #define BLADEBIT_VERSION_STR \
     STR( BLADEBIT_VERSION_MAJ ) "." STR( BLADEBIT_VERSION_MIN ) "." STR( BLADEBIT_VERSION_REV ) \
     "." BLADEBIT_VERSION_SUFFIX
-
-=======
-#pragma once
-
-#define BLADEBIT_VERSION_MAJ 1
-#define BLADEBIT_VERSION_MIN 2
-#define BLADEBIT_VERSION_REV 0
-
-#define BLADEBIT_GIT_COMMIT "dev"
-
-#define BLADEBIT_VERSION \
-    ((uint64)BLADEBIT_VERSION_MAJ) << 32 \
-    ((uint64)BLADEBIT_VERSION_MIN) << 16 \
-    ((uint64)BLADEBIT_VERSION_REV)
-
-#define BLADEBIT_VERSION_STR \
-    STR( BLADEBIT_VERSION_MAJ ) "." STR( BLADEBIT_VERSION_MIN ) "." STR( BLADEBIT_VERSION_REV ) 
->>>>>>> ad85a8f2
