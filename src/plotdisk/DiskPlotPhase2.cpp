#include "DiskPlotPhase2.h"
#include "util/BitField.h"
#include "algorithm/RadixSort.h"
#include "transforms/FxTransform.h"
<<<<<<< HEAD
#include "plotdisk/DiskPlotInfo.h"

=======
#include "util/StackAllocator.h"
// #include "jobs/UnpackMapJob.h"
#include "DiskPlotInfo.h"


// Since pairs (back-pointers) and their corresponding
// maps, have assymetric bucket counts (or not synchronized with each other),
// as the maps have been sorted on y and written back to their original buckets,
// and pairs were never sorted on y.
template<uint32 _numBuckets>
struct DiskPairAndMapReader
{
    static constexpr uint32 _k         = _K;
    static constexpr uint32 _savedBits = bblog2( _numBuckets );
    static constexpr uint32 _pairBits  = _k + 1 - _savedBits + 9;
    static constexpr uint32 _mapBits   = _k + 1 + _k - _savedBits;

    //-----------------------------------------------------------
    DiskPairAndMapReader( DiskPlotContext& context, Fence& fence, const TableId table )
        : _context( context )
        , _fence  ( fence   )
        , _table  ( table   )
    {
        DiskBufferQueue& ioQueue = *_context.ioQueue;

        const uint64 maxBucketEntries = (uint64)DiskPlotInfo<TableId::Table1, _numBuckets>::MaxBucketEntries;
        const size_t blockSize        = ioQueue.BlockSize( FileId::T1 );

        StackAllocator stack( context.heapBuffer, context.heapSize );

        const size_t pairAllocSize = blockSize + RoundUpToNextBoundaryT( (size_t)maxBucketEntries * _pairBits / 8, blockSize );
        const size_t mapAllocSize  = blockSize + RoundUpToNextBoundaryT( (size_t)maxBucketEntries * _mapBits  / 8, blockSize );

        _pairBuffers[0] = stack.Alloc( pairAllocSize, blockSize );
        _pairBuffers[1] = stack.Alloc( pairAllocSize, blockSize );

        _mapBuffers[0]  = stack.Alloc( mapAllocSize, blockSize );
        _mapBuffers[1]  = stack.Alloc( mapAllocSize, blockSize );
    }

    //-----------------------------------------------------------
    inline void LoadNextBucket()
    {
        ASSERT( _bucetsLoaded < _numBuckets );
        ASSERT( _table > TableId::Table1 );

        const FileId pairId = FileId::T1   + (FileId)_table;
        const FileId mapId  = FileId::MAP2 + (FileId)_table - 1;

        const uint64 tableLength      = _context.entryCounts[(int)_table];

        const uint64 pairBucketLength = _context.ptrTableBucketCounts[(int)_table][_bucetsLoaded];

        // Load just as many entries we're loading from pairs from the maps buckets
        uint64 mapBucketSize      = _context.bucketCounts[(int)_table][_mapBucket];
        uint64 mapBucketLoadCount = std::min( pairBucketLength, mapBucketSize - _mapBucketEntryOffset );
        ASSERT( mapBucketLoadCount );

        DiskBufferQueue& ioQueue = *_context.ioQueue;

        const uint32 loadIdx   = _bucetsLoaded & 1; // Same as % 2
        const size_t blockSize = ioQueue.BlockSize( FileId::T1 );

        void* pairBuffer = (byte*)_pairBuffers[loadIdx] + blockSize;    // First block is for previous bucket's left-over bits
        void* mapBuffer  = (byte*)_mapBuffers [loadIdx] + blockSize;

        const size_t pairReadSize = RoundUpToNextBoundaryT( (size_t)CDiv( pairBucketLength * _pairBits, 8 ), blockSize );
            //   size_t mapReadSize  = RoundUpToNextBoundaryT( (size_t)CDiv( mapBucketLoadCount * _mapBits, 8 ), blockSize );

        ioQueue.ReadFile( pairId, _bucetsLoaded , pairBuffer, pairReadSize );
        // ioQueue.ReadFile( mapId , _mapBucket, mapBuffer, pairReadSize );

        _pairOverflowBits[loadIdx] = ( pairReadSize * 8 ) - ( pairBucketLength * _pairBits );

        // _mapBucketEntryOffset += mapBucketLoadCount;
        // if( _mapBucketEntryOffset == mapBucketSize )
        // {
        //     ++_mapBucket;

        //     _mapBucketEntryOffset = pairBucketLength - mapBucketLoadCount;

        //     if( _mapBucketEntryOffset > 0 )
        //     {
        //         // We need to load entries from the next map bucket to pull all the entries needed
        //         ASSERT( _mapBucket < _numBuckets );

        //     }
        // }

        ioQueue.SignalFence( _fence, ++_bucetsLoaded );
        ioQueue.CommitCommands();
    }

    //-----------------------------------------------------------
    void UnpackBucket( const uint32 bucket, Pair* outPairs, uint64* outMap )
    {
        const int64 pairBucketLength = (int64)_context.ptrTableBucketCounts[(int)_table][_bucetsLoaded];

        _fence.Wait( bucket + 1 );

        DiskBufferQueue& ioQueue = *_context.ioQueue;

        const size_t blockSize  = ioQueue.BlockSize( FileId::T1 );
        const uint32 loadIdx    = bucket & 1; // Same as % 2
        const void*  pairBuffer = (byte*)_pairBuffers[loadIdx] + blockSize;

        // #TODO: Set offset, and do it multi-threaded
        BitReader reader( (uint64*)pairBuffer, (uint64)pairBucketLength * _pairBits, 0 );

        const uint64 offset = _entriesLoaded;
        const uint32 lBits  = _k - _savedBits + 1;
        const uint32 rBits  = 9;

        for( int64 i = 0; i < pairBucketLength; i++ )
        {
            const uint64 left  = offset + reader.ReadBits64( lBits );
            const uint64 right = left + reader.ReadBits64( rBits );

            ASSERT( right - left < 512 );
            // Pair p = { .left = left, .rigt = right; }
        }
    }

private:
    DiskPlotContext& _context;
    Fence&           _fence;
    TableId          _table;

    void*           _pairBuffers[2];
    void*           _mapBuffers [2];

    uint32          _pairOverflowBits[2] = { 0 };
    
    uint32          _bucetsLoaded         = 0;
    uint32          _mapBucket            = 0;
    uint64          _entriesLoaded        = 0;
    uint64          _mapBucketEntryOffset = 0;
};
>>>>>>> f3a593b7

// Fence ids used when loading buckets
struct FenceId
{
    enum
    {
        None = 0,
        MapLoaded,
        PairsLoaded,

        FenceCount
    };
};

struct MarkJob : MTJob<MarkJob>
{
    TableId          table;
    uint32           entryCount;
    Pairs            pairs;
    const uint32*    map;

    DiskPlotContext* context;

    uint64*          lTableMarkedEntries;
    uint64*          rTableMarkedEntries;

    uint64           lTableOffset;
    uint32           pairBucket;
    uint32           pairBucketOffset;


public:
    void Run() override;

    template<TableId table>
    void MarkEntries();

    template<TableId table>
    inline int32 MarkStep( int32 i, const int32 entryCount, BitField lTable, const BitField rTable,
                           uint64 lTableOffset, const Pairs& pairs, const uint32* map );
};

struct StripMapJob : MTJob<StripMapJob>
{
    uint32        entryCount;
    const uint64* inMap;
    uint32*       outKey;
    uint32*       outMap;

    void Run() override;
};

//-----------------------------------------------------------
DiskPlotPhase2::DiskPlotPhase2( DiskPlotContext& context )
    : _context( context )
{
    memset( _bucketBuffers, 0, sizeof( _bucketBuffers ) );

    DiskBufferQueue& ioQueue = *context.ioQueue;

    ioQueue.InitFileSet( FileId::MARKED_ENTRIES_2, "table_2_marks", 1 );
    ioQueue.InitFileSet( FileId::MARKED_ENTRIES_3, "table_3_marks", 1 );
    ioQueue.InitFileSet( FileId::MARKED_ENTRIES_4, "table_4_marks", 1 );
    ioQueue.InitFileSet( FileId::MARKED_ENTRIES_5, "table_5_marks", 1 );
    ioQueue.InitFileSet( FileId::MARKED_ENTRIES_6, "table_6_marks", 1 );

    ioQueue.SeekFile( FileId::T1, 0, 0, SeekOrigin::Begin );
    ioQueue.SeekFile( FileId::T2, 0, 0, SeekOrigin::Begin );
    ioQueue.SeekFile( FileId::T3, 0, 0, SeekOrigin::Begin );
    ioQueue.SeekFile( FileId::T4, 0, 0, SeekOrigin::Begin );
    ioQueue.SeekFile( FileId::T5, 0, 0, SeekOrigin::Begin );
    ioQueue.SeekFile( FileId::T6, 0, 0, SeekOrigin::Begin );
    ioQueue.SeekFile( FileId::T7, 0, 0, SeekOrigin::Begin );

    ioQueue.SeekBucket( FileId::MAP2, 0, SeekOrigin::Begin );
    ioQueue.SeekBucket( FileId::MAP3, 0, SeekOrigin::Begin );
    ioQueue.SeekBucket( FileId::MAP4, 0, SeekOrigin::Begin );
    ioQueue.SeekBucket( FileId::MAP5, 0, SeekOrigin::Begin );
    ioQueue.SeekBucket( FileId::MAP6, 0, SeekOrigin::Begin );
    ioQueue.SeekBucket( FileId::MAP7, 0, SeekOrigin::Begin );

    ioQueue.CommitCommands();
}

//-----------------------------------------------------------
DiskPlotPhase2::~DiskPlotPhase2() {}

//-----------------------------------------------------------
void DiskPlotPhase2::Run()
{
    DiskPlotContext& context = _context;
    DiskBufferQueue& queue   = *context.ioQueue;

    ////
    Fence fence;
    DiskPairAndMapReader<256> reader( _context, fence, TableId::Table6 );

    reader.LoadNextBucket();
    reader.UnpackBucket( 0, nullptr, nullptr );
    ////

    // uint64 maxEntries = 0;
    // for( TableId table = TableId::Table2; table <= TableId::Table7; table++ )
    //     maxEntries = std::max( maxEntries, context.entryCounts[(int)table] );

    // // Determine what size we can use to load
    // const size_t bitFieldSize        = RoundUpToNextBoundary( (size_t)maxEntries / 8, 8 );  // Round up to 64-bit boundary
    // const size_t bitFieldBuffersSize = bitFieldSize * 2;
    
    // const uint32 mapBucketEvenSize   = (uint32)( maxEntries / BB_DP_BUCKET_COUNT );
    // const uint32 mapBucketMaxSize    = std::max( mapBucketEvenSize, (uint32)( maxEntries - mapBucketEvenSize * (BB_DP_BUCKET_COUNT-1) ) );
    // const size_t tmpMapBufferSize    = mapBucketMaxSize * sizeof( uint32 );

<<<<<<< HEAD
    const size_t fullHeapSize        = context.heapSize;
    const size_t heapRemainder       = fullHeapSize - bitFieldBuffersSize - tmpMapBufferSize;
=======
    // const size_t fullHeapSize        = context.heapSize + context.heapSize;
    // const size_t heapRemainder       = fullHeapSize - bitFieldBuffersSize - tmpMapBufferSize;
>>>>>>> f3a593b7


    // _phase3Data.bitFieldSize   = bitFieldSize;
    // _phase3Data.maxTableLength = maxEntries;

    // #if _DEBUG && BB_DP_DBG_SKIP_PHASE_2
    //     return;
    // #endif

    // // Reserve the remainder of the heap for reading R table backpointers
    // queue.ResetHeap( heapRemainder, context.heapBuffer + bitFieldBuffersSize + tmpMapBufferSize );
    
    // // Prepare 2 marking bitfields for dual-buffering
    // uint64* bitFields[2];
    // bitFields[0] = (uint64*)context.heapBuffer;
    // bitFields[1] = (uint64*)( context.heapBuffer + bitFieldSize );

    // // Prepare map buffer
    // _tmpMap = (uint32*)( context.heapBuffer + bitFieldSize*2 );

    // // Prepare our fences
    // Fence bitFieldFence, bucketLoadFence, mapWriteFence;
    // _bucketReadFence = &bucketLoadFence;
    // _mapWriteFence   = &mapWriteFence;

    // // Set write fence as signalled initially
    // _mapWriteFence->Signal();

    // // Mark all tables
    // FileId lTableFileId = FileId::MARKED_ENTRIES_6;

    // for( TableId table = TableId::Table7; table > TableId::Table2; table = table-1 )
    // {
    //     const auto timer = TimerBegin();

    //     uint64* lMarkingTable = bitFields[0];
    //     uint64* rMarkingTable = bitFields[1];

    //     MarkTable( table, lMarkingTable, rMarkingTable );

    //     //
    //     // #TEST
    //     //
    //     #if 0
    //     if( 0 )
    //     {
    //         uint32* lPtrBuf = bbcvirtalloc<uint32>( 1ull << _K );
    //         uint16* rPtrBuf = bbcvirtalloc<uint16>( 1ull << _K );

    //         byte* rMarkedBuffer = bbcvirtalloc<byte>( 1ull << _K );
    //         byte* lMarkedBuffer = bbcvirtalloc<byte>( 1ull << _K );
            
    //         for( TableId rTable = TableId::Table7; rTable > TableId::Table1; rTable = rTable-1 )
    //         {
    //             const TableId lTable = rTable-1;

    //             const uint64 rEntryCount = context.entryCounts[(int)rTable];
    //             const uint64 lEntryCount = context.entryCounts[(int)lTable];

    //             // BitField rMarkedEntries( (uint64*)rMarkedBuffer );
    //             // BitField lMarkedEntries( (uint64*)lMarkedBuffer );

    //             Log::Line( "Reading R table %u...", rTable+1 );
    //             {
    //                 const FileId rTableIdL = TableIdToBackPointerFileId( rTable );
    //                 const FileId rTableIdR = (FileId)((int)rTableIdL + 1 );

    //                 Fence fence;
    //                 queue.ReadFile( rTableIdL, 0, lPtrBuf, sizeof( uint32 ) * rEntryCount );
    //                 queue.ReadFile( rTableIdR, 0, rPtrBuf, sizeof( uint16 ) * rEntryCount );
    //                 queue.SignalFence( fence );
    //                 queue.CommitCommands();
    //                 fence.Wait();
    //             }


    //             uint32* lPtr = lPtrBuf;
    //             uint16* rPtr = rPtrBuf;
                
    //             uint64 lEntryOffset = 0;
    //             uint64 rTableOffset = 0;

    //             Log::Line( "Marking entries..." );
    //             for( uint32 bucket = 0; bucket < BB_DP_BUCKET_COUNT; bucket++ )
    //             {
    //                 const uint32 rBucketCount = context.ptrTableBucketCounts[(int)rTable][bucket];
    //                 const uint32 lBucketCount = context.bucketCounts[(int)lTable][bucket];

    //                 for( uint e = 0; e < rBucketCount; e++ )
    //                 {
    //                     // #NOTE: The bug is related to this.
    //                     //        Somehow the entries we get from the R table
    //                     //        are not filtering properly...
    //                     //        We tested without this and got the exact same
    //                     //        results from the reference implementation
    //                     if( rTable < TableId::Table7 )
    //                     {
    //                         const uint64 rIdx = rTableOffset + e;
    //                         // if( !rMarkedEntries.Get( rIdx ) )
    //                         if( !rMarkedBuffer[rIdx] )
    //                             continue;
    //                     }

    //                     uint64 l = (uint64)lPtr[e] + lEntryOffset;
    //                     uint64 r = (uint64)rPtr[e] + l;

    //                     ASSERT( l < ( 1ull << _K ) );
    //                     ASSERT( r < ( 1ull << _K ) );

    //                     lMarkedBuffer[l] = 1;
    //                     lMarkedBuffer[r] = 1;
    //                     // lMarkedEntries.Set( l );
    //                     // lMarkedEntries.Set( r );
    //                 }

    //                 lPtr += rBucketCount;
    //                 rPtr += rBucketCount;

    //                 lEntryOffset += lBucketCount;
    //                 rTableOffset += context.bucketCounts[(int)rTable][bucket];
    //             }

    //             uint64 prunedEntryCount = 0;
    //             Log::Line( "Counting entries." );
    //             for( uint64 e = 0; e < lEntryCount; e++ )
    //             {
    //                 if( lMarkedBuffer[e] )
    //                     prunedEntryCount++;
    //                 // if( lMarkedEntries.Get( e ) )
    //             }

    //             Log::Line( " %llu/%llu (%.2lf%%)", prunedEntryCount, lEntryCount,
    //                 ((double)prunedEntryCount / lEntryCount) * 100.0 );
    //             Log::Line("");

    //             // Swap marking tables and zero-out the left one.
    //             std::swap( lMarkedBuffer, rMarkedBuffer );
    //             memset( lMarkedBuffer, 0, 1ull << _K );
    //         }
    //     }
    //     #endif

    //     // Ensure the last table finished writing to the bitfield
    //     if( table < TableId::Table7 )
    //         bitFieldFence.Wait( _context.writeWaitTime );

    //     // Submit l marking table for writing
    //     queue.WriteFile( lTableFileId, 0, lMarkingTable, bitFieldSize );
    //     queue.SignalFence( bitFieldFence );
    //     queue.CommitCommands();

    //     // Swap marking tables
    //     std::swap( bitFields[0], bitFields[1] );
    //     lTableFileId = (FileId)( (int)lTableFileId - 1 );

    //     const double elapsed = TimerEnd( timer );
    //     Log::Line( "Finished marking table %d in %.2lf seconds.", table, elapsed );
    //     Log::Line( " Table %u IO Aggregate Wait Time | READ: %.4lf | WRITE: %.4lf | BUFFERS: %.4lf", table,
    //         TicksToSeconds( context.readWaitTime ), TicksToSeconds( context.writeWaitTime ), context.ioQueue->IOBufferWaitTime() );

    //     // #TEST:
    //     // if( table < TableId::Table7 )
    //     // if( 0 )
    //     // {
    //     //     BitField markedEntries( bitFields[1] );
    //     //     uint64 lTableEntries = context.entryCounts[(int)table-1];

    //     //     uint64 bucketsTotalCount = 0;
    //     //     for( uint64 e = 0; e < BB_DP_BUCKET_COUNT; ++e )
    //     //         bucketsTotalCount += context.ptrTableBucketCounts[(int)table-1][e];

    //     //     ASSERT( bucketsTotalCount == lTableEntries );

    //     //     uint64 lTablePrunedEntries = 0;

    //     //     for( uint64 e = 0; e < lTableEntries; ++e )
    //     //     {
    //     //         if( markedEntries.Get( e ) )
    //     //             lTablePrunedEntries++;
    //     //     }

    //     //     Log::Line( "Table %u entries: %llu/%llu (%.2lf%%)", table,
    //     //                lTablePrunedEntries, lTableEntries, ((double)lTablePrunedEntries / lTableEntries ) * 100.0 );
    //     //     Log::Line( "" );

    //     // }
    // }

    // bitFieldFence.Wait( _context.writeWaitTime );
    // queue.CompletePendingReleases();

    // // Unpack table 2 and 7's map here to to make Phase 3 easier, though this will issue more read/writes
    // UnpackTableMap( TableId::Table7 );
    // UnpackTableMap( TableId::Table2 );

    // Log::Line( " Phase 2 Total IO Aggregate Wait Time | READ: %.4lf | WRITE: %.4lf | BUFFERS: %.4lf", 
    //         TicksToSeconds( context.readWaitTime ), TicksToSeconds( context.writeWaitTime ), context.ioQueue->IOBufferWaitTime() );
}

//-----------------------------------------------------------
void DiskPlotPhase2::MarkTable( TableId table, uint64* lTableMarks, uint64* rTableMarks )
{
    DiskPlotContext& context = _context;
    DiskBufferQueue& queue   = *context.ioQueue;

    const FileId rMapId       = table < TableId::Table7 ? TableIdToMapFileId( table ) : FileId::None;
    const FileId rTableLPtrId = TableIdToBackPointerFileId( table );
    const FileId rTableRPtrId = (FileId)((int)rTableLPtrId + 1 );

    // Seek the table files back to the beginning
    queue.SeekFile( rTableLPtrId, 0, 0, SeekOrigin::Begin );
    queue.SeekFile( rTableRPtrId, 0, 0, SeekOrigin::Begin );
    queue.CommitCommands();

    if( rMapId != FileId::None )
    {
        queue.SeekBucket( rMapId, 0, SeekOrigin::Begin );
        queue.CommitCommands();
    }

    const uint64 maxEntries          = 1ull << _K;
    const uint32 maxEntriesPerBucket = (uint32)( maxEntries / (uint64)BB_DP_BUCKET_COUNT );
    const uint64 tableEntryCount     = context.entryCounts[(int)table];
    
    _bucketsLoaded = 0;
    _bucketReadFence->Reset( 0 );

    const uint32 threadCount = context.p2ThreadCount;

    uint64 lTableEntryOffset     = 0;
    uint32 pairBucket            = 0;   // Pair bucket we are processing (may be different than 'bucket' which refers to the map bucket)
    uint32 pairBucketEntryOffset = 0;   // Offset in the current pair bucket 

    for( uint32 bucket = 0; bucket - BB_DP_BUCKET_COUNT; bucket++ )
    {
        uint32  bucketEntryCount;
        uint64* unsortedMapBuffer;
        Pairs   pairs;

        // Load as many buckets as we can in the background
        LoadNextBuckets( table, bucket, unsortedMapBuffer, pairs, bucketEntryCount );

        uint32* map = nullptr;
        const uint32 waitFenceId = bucket * FenceId::FenceCount;
        
        if( rMapId != FileId::None )
        {
            // Wait for the map to finish loading
            _bucketReadFence->Wait( FenceId::MapLoaded + waitFenceId, _context.readWaitTime );

            // Ensure the map buffer isn't being used anymore (we use the tmp map buffer for this)
            _mapWriteFence->Wait( _context.writeWaitTime );

            // Sort the lookup map and strip out the origin index
            // const auto stripTimer = TimerBegin();
            map = UnpackMap( unsortedMapBuffer, bucketEntryCount, bucket );
            // const auto stripElapsed = TimerEnd( stripTimer );
            // Log::Line( "  Stripped bucket %u in %.2lf seconds.", bucket, stripElapsed );

            // Write the map back to disk & release the buffer
            queue.ReleaseBuffer( _bucketBuffers[bucket].map );
            
            if( bucket > 0 )
                queue.DeleteFile( rMapId, bucket );

            queue.WriteFile( rMapId, 0, map, bucketEntryCount * sizeof( uint32 ) );
            queue.SignalFence( *_mapWriteFence );
            queue.CommitCommands();
        }

        // Wait for the pairs to finish loading
        _bucketReadFence->Wait( FenceId::PairsLoaded + waitFenceId, _context.readWaitTime );

        // Mark the entries on this bucket
        MTJobRunner<MarkJob> jobs( *context.threadPool );

        for( uint i = 0; i < threadCount; i++ )
        {
            MarkJob& job = jobs[i];

            job.table               = (TableId)table;
            job.entryCount          = bucketEntryCount;
            job.pairs               = pairs;
            job.map                 = map;
            job.context             = &context;

            job.lTableMarkedEntries = lTableMarks;
            job.rTableMarkedEntries = rTableMarks;

            job.lTableOffset        = lTableEntryOffset;
            job.pairBucket          = pairBucket;
            job.pairBucketOffset    = pairBucketEntryOffset;
        }

        jobs.Run( threadCount );

        // Release the paiors buffer we just used
        ASSERT( _bucketBuffers[bucket].pairs.left < queue.Heap().Heap() + queue.Heap().HeapSize() );
        queue.ReleaseBuffer( _bucketBuffers[bucket].pairs.left );
        queue.CommitCommands();

        // Update our offsets
        lTableEntryOffset     = jobs[0].lTableOffset;
        pairBucket            = jobs[0].pairBucket;
        pairBucketEntryOffset = jobs[0].pairBucketOffset;
    }
}

//-----------------------------------------------------------
void DiskPlotPhase2::LoadNextBuckets( TableId table, uint32 bucket, uint64*& outMapBuffer, Pairs& outPairsBuffer, uint32& outBucketEntryCount )
{
    DiskPlotContext& context = _context;
    DiskBufferQueue& queue   = *context.ioQueue;

    const FileId rMapId              = table < TableId::Table7 ? TableIdToMapFileId( table ) : FileId::None;
    const FileId rTableLPtrId        = TableIdToBackPointerFileId( table );
    const FileId rTableRPtrId        = (FileId)((int)rTableLPtrId + 1 );

    const uint64 maxEntries          = 1ull << _K;
    const uint32 maxEntriesPerBucket = (uint32)( maxEntries / (uint64)BB_DP_BUCKET_COUNT );
    const uint64 tableEntryCount     = context.entryCounts[(int)table];

    // Load as many buckets as we're able to
    const uint32 maxBucketsToLoad = _bucketsLoaded + 2;   // Only load 2 buckets per pass max for now (Need to allow space for map and table writes as well)

    while( _bucketsLoaded < BB_DP_BUCKET_COUNT )
    {
        const uint32 bucketToLoadEntryCount = _bucketsLoaded < BB_DP_BUCKET_COUNT - 1 ?
                                              maxEntriesPerBucket :
                                              (uint32)( tableEntryCount - maxEntriesPerBucket * ( BB_DP_BUCKET_COUNT - 1 ) ); // Last bucket

        // #TODO: I think we need to ne loading a different amount for the L table and the R table on the last bucket.
        // #TODO: Block-align size?
        // Reserve a buffer to load both a map bucket and the same amount of entries worth of pairs.
        const size_t mapReadSize  = rMapId != FileId::None ? sizeof( uint64 ) * bucketToLoadEntryCount : 0;
        const size_t lReadSize    = sizeof( uint32 ) * bucketToLoadEntryCount;
        const size_t rReadSize    = sizeof( uint16 ) * bucketToLoadEntryCount;
        const size_t pairReadSize = lReadSize + rReadSize;
        const size_t totalSize    = mapReadSize + pairReadSize;

        // Break out if a buffer isn't available, and we don't actually require one
        if( !queue.Heap().CanAllocate( totalSize ) && _bucketsLoaded > bucket )
            break;
        
        PairAndMap& buffer = _bucketBuffers[_bucketsLoaded];  // Store the buffer for the other threads to use
        ZeroMem( &buffer );
        
        if( mapReadSize > 0 )
            buffer.map = (uint64*)queue.GetBuffer( mapReadSize , true );

        buffer.pairs.left  = (uint32*)queue.GetBuffer( pairReadSize, true );
        buffer.pairs.right = (uint16*)( buffer.pairs.left + bucketToLoadEntryCount );

        const uint32 loadFenceId = _bucketsLoaded * FenceId::FenceCount;

        if( mapReadSize > 0 )
        {
            queue.ReadFile( rMapId, _bucketsLoaded, buffer.map, mapReadSize );
            queue.SignalFence( *_bucketReadFence, FenceId::MapLoaded + loadFenceId );

            // Seek the file back to origin, and over-write it.
            // If it's not the origin bucket, then just delete the file, don't need it anymore
            if( _bucketsLoaded == 0 )
                queue.SeekFile( rMapId, 0, 0, SeekOrigin::Begin );
            // else
            //     queue.DeleteFile( rMapId, _bucketsLoaded );
        }

        queue.ReadFile( rTableLPtrId, 0, buffer.pairs.left , lReadSize );
        queue.ReadFile( rTableRPtrId, 0, buffer.pairs.right, rReadSize );
        queue.SignalFence( *_bucketReadFence, FenceId::PairsLoaded + loadFenceId );

        queue.CommitCommands();
        _bucketsLoaded++;

        if( _bucketsLoaded >= maxBucketsToLoad )
            break;
    }
    

    {
        ASSERT( _bucketsLoaded > bucket );
        
        const uint32 entryCount = bucket < BB_DP_BUCKET_COUNT - 1 ?
                                    maxEntriesPerBucket :
                                    (uint32)( tableEntryCount - maxEntriesPerBucket * ( BB_DP_BUCKET_COUNT - 1 ) ); // Last bucket

        const PairAndMap& buffer = _bucketBuffers[bucket];

        outMapBuffer        = rMapId != FileId::None ? buffer.map : nullptr;
        outPairsBuffer      = buffer.pairs;
        outBucketEntryCount = entryCount;
    }
}


// #TODO: Consolidate this job w/ Phase3 again
struct UnpackMapJob : MTJob<UnpackMapJob>
{
    uint32        bucket;
    uint32        entryCount;
    const uint64* mapSrc;
    uint32*       mapDst;

    //-----------------------------------------------------------
    static void RunJob( ThreadPool& pool, const uint32 threadCount, const uint32 bucket,
                        const uint32 entryCount, const uint64* mapSrc, uint32* mapDst )
    {
        MTJobRunner<UnpackMapJob> jobs( pool );

        for( uint32 i = 0; i < threadCount; i++ )
        {
            auto& job = jobs[i];
            job.bucket     = bucket;
            job.entryCount = entryCount;
            job.mapSrc     = mapSrc;
            job.mapDst     = mapDst;
        }

        jobs.Run( threadCount );
    }

    //-----------------------------------------------------------
    void Run() override
    {
        const uint64 maxEntries         = 1ull << _K ;
        const uint32 fixedBucketLength  = (uint32)( maxEntries / BB_DP_BUCKET_COUNT );
        const uint32 bucketOffset       = fixedBucketLength * this->bucket;


        const uint32 threadCount = this->JobCount();
        uint32 entriesPerThread = this->entryCount / threadCount;

        const uint32 offset = entriesPerThread * this->JobId();

        if( this->IsLastThread() )
            entriesPerThread += this->entryCount - entriesPerThread * threadCount;

        const uint64* mapSrc = this->mapSrc + offset;
        uint32*       mapDst = this->mapDst;

        // Unpack with the bucket id
        for( uint32 i = 0; i < entriesPerThread; i++ )
        {
            const uint64 m   = mapSrc[i];
            const uint32 idx = (uint32)m - bucketOffset;
            
            ASSERT( idx < this->entryCount );

            mapDst[idx] = (uint32)(m >> 32);
        }
    }
};

//-----------------------------------------------------------
uint32* DiskPlotPhase2::UnpackMap( uint64* map, uint32 entryCount, const uint32 bucket )
{
    auto& context = _context;

    UnpackMapJob::RunJob( 
            *context.threadPool, context.p2ThreadCount,
            bucket, entryCount, map, _tmpMap );

    return _tmpMap;
}

//-----------------------------------------------------------
void DiskPlotPhase2::UnpackTableMap( TableId table )
{
    auto& context = _context;
    auto& ioQueue = *context.ioQueue;

    Log::Line( "Unpacking table %u's map...", table + 1 );
    const auto timer = TimerBegin();

    const FileId mapId = TableIdToMapFileId( table );

    const uint64 maxEntries = 1ull << _K;

    uint32 bucketEntryCount = (uint32)( maxEntries / BB_DP_BUCKET_COUNT);
    uint32 lastBucketCount  = (uint32)( context.entryCounts[(int)table] - bucketEntryCount * (BB_DP_BUCKET_COUNT-1) );
    
    size_t bucketSize = bucketEntryCount * sizeof( uint64 );

    // Take some heap space for the tmp stripping buffer
    // const size_t tmpBucketSize = std::max( bucketEntryCount, lastBucketCount ) * sizeof( uint32);
    const size_t totalHeapSize = context.heapSize + context.heapSize;
    
    byte*   heap      = context.heapBuffer;
    // uint32* tmpBucket = (uint32*)heap;  

    // Reset our heap to use what remains
    ioQueue.ResetHeap( totalHeapSize, heap );
    ioQueue.SeekBucket( mapId, 0, SeekOrigin::Begin );
    ioQueue.CommitCommands();

    // Load the buckets
    uint32 maxBucketsToLoadPerIter = 2;
    uint32 bucketsLoaded           = 1;

    // Load first bucket
    Fence fence;

    uint64* buckets[BB_DP_BUCKET_COUNT];

    buckets[0] = (uint64*)ioQueue.GetBuffer( bucketSize );

    ioQueue.ReadFile( mapId, 0, buckets[0], bucketSize );
    ioQueue.SeekFile( mapId, 0, 0, SeekOrigin::Begin );      // Seek back since we will re-write to the first bucket
    ioQueue.SignalFence( fence, 1 );
    ioQueue.CommitCommands();

    for( uint32 bucket = 0; bucket < BB_DP_BUCKET_COUNT; bucket++ )
    {
        if( bucket == BB_DP_BUCKET_COUNT - 1)
            bucketEntryCount = lastBucketCount;

        // Obtain a bucket for writing
        uint32* writeBucket = (uint32*)ioQueue.GetBuffer( bucketEntryCount * sizeof( uint32 ) );

        // Load buckets in the background if we need to
        if( bucketsLoaded < BB_DP_BUCKET_COUNT )
        {
            uint32 bucketsToLoadCount = std::min( BB_DP_BUCKET_COUNT - bucketsLoaded, maxBucketsToLoadPerIter );

            for( uint32 i = 0; i < bucketsToLoadCount; i++ )
            {
                const uint32 bucketToLoadEntryCount = bucketsLoaded < BB_DP_BUCKET_COUNT-1 ?
                                                      bucketEntryCount : lastBucketCount;

                // If we don't currently have a bucket, we need to force to load a bucket now
                const bool   blockForBuffer   = bucketsLoaded == bucket;
                const size_t bucketToLoadSize = sizeof( uint64 ) * bucketToLoadEntryCount;

                byte* buffer = ioQueue.GetBuffer( bucketToLoadSize, blockForBuffer );
                if( !buffer )
                    break;

                ioQueue.ReadFile( mapId, bucketsLoaded, buffer, bucketToLoadSize );
                ioQueue.SignalFence( fence, bucketsLoaded+1 );
                ioQueue.DeleteFile( mapId, bucketsLoaded );
                ioQueue.CommitCommands();

                buckets[bucketsLoaded++] = (uint64*)buffer;
            }
        }

        // Ensure the bucket has finished loading
        fence.Wait( bucket + 1, _context.readWaitTime );

        // Unpack the map to its target position given its origin index
        uint64* map = buckets[bucket];

        // const auto jobTimer = TimerBegin();

        UnpackMapJob::RunJob( 
            *context.threadPool, context.p2ThreadCount,
            bucket, bucketEntryCount, map, writeBucket );
        
        // const auto jobElapsed = TimerEnd( jobTimer );
        // Log::Line( " Unpacked bucket %u in %.2lf seconds.", bucket, jobElapsed );

        // Write back to disk
        ioQueue.ReleaseBuffer( map );
        ioQueue.WriteFile( mapId, 0, writeBucket, sizeof( uint32 ) * bucketEntryCount );
        ioQueue.ReleaseBuffer( writeBucket );
        ioQueue.CommitCommands();
    }

    // Wait for last write to finish
    fence.Reset( 0 );
    ioQueue.SignalFence( fence, 1 );
    ioQueue.CommitCommands();
    fence.Wait( 1 );
    ioQueue.CompletePendingReleases();

    const double elapsed = TimerEnd( timer );
    Log::Line( "Finished unpacking table %u map in %.2lf seconds.", table + 1, elapsed );

}


//-----------------------------------------------------------
void MarkJob::Run()
{
    switch( this->table )
    {
        case TableId::Table7: this->MarkEntries<TableId::Table7>(); return;
        case TableId::Table6: this->MarkEntries<TableId::Table6>(); return;
        case TableId::Table5: this->MarkEntries<TableId::Table5>(); return;
        case TableId::Table4: this->MarkEntries<TableId::Table4>(); return;
        case TableId::Table3: this->MarkEntries<TableId::Table3>(); return;

        default:
            ASSERT( 0 );
            return;
    }

    ASSERT( 0 );
}

//-----------------------------------------------------------
template<TableId table>
void MarkJob::MarkEntries()
{
    DiskPlotContext& context = *this->context;
    DiskBufferQueue& queue   = *context.ioQueue;

    const uint32 jobId               = this->JobId();
    const uint32 threadCount         = this->JobCount();
    const uint64 maxEntries          = 1ull << _K;
    const uint32 maxEntriesPerBucket = (uint32)( maxEntries / (uint64)BB_DP_BUCKET_COUNT );
    const uint64 tableEntryCount     = context.entryCounts[(int)table];

    BitField lTableMarkedEntries( this->lTableMarkedEntries );
    BitField rTableMarkedEntries( this->rTableMarkedEntries );

    // Zero-out our portion of the bit field and sync, do this only on the first run
    if( this->pairBucket == 0 && this->pairBucketOffset == 0 )
    {
        const size_t bitFieldSize  = RoundUpToNextBoundary( (size_t)maxEntries / 8, 8 );  // Round up to 64-bit boundary

              size_t sizePerThread = bitFieldSize / threadCount;
        const size_t sizeRemainder = bitFieldSize - sizePerThread * threadCount;

        byte* buffer = ((byte*)this->lTableMarkedEntries) + sizePerThread * jobId;

        if( jobId == threadCount - 1 )
            sizePerThread += sizeRemainder;

        memset( buffer, 0, sizePerThread );
        this->SyncThreads();
    }

    const uint32* map   = this->map;
    Pairs         pairs = this->pairs;
    
    uint32 bucketEntryCount = this->entryCount;

    // Determine how many passes we need to run for this bucket.
    // Passes are determined depending on the range were currently processing
    // on the pairs buffer. Since they have different starting offsets after each
    // L table bucket length that generated its pairs, we need to update that offset
    // after we reach the boundary of the buckets that generated the pairs.
    while( bucketEntryCount )
    {
        uint32 pairBucket           = this->pairBucket;
        uint32 pairBucketOffset     = this->pairBucketOffset;
        uint64 lTableOffset         = this->lTableOffset;

        uint32 pairBucketEntryCount = context.ptrTableBucketCounts[(int)table][pairBucket];

        uint32 passEntryCount       = std::min( pairBucketEntryCount - pairBucketOffset, bucketEntryCount );

        // Prune the table
        {
            // We need a minimum number of entries per thread to ensure that we don't,
            // write to the same qword in the bit field. So let's ensure that each thread
            // has at least more than 2 groups worth of entries.
            // There's an average of 284,190 entries per bucket, which means each group
            // has an about 236.1 entries. We round up to 280 entries.
            // We use minimum 3 groups and round up to 896 entries per thread which gives us
            // 14 QWords worth of area each threads can reference.
            const uint32 minEntriesPerThread = 896;
            
            uint32 threadsToRun     = threadCount;
            uint32 entriesPerThread = passEntryCount / threadsToRun;
            
            while( entriesPerThread < minEntriesPerThread && threadsToRun > 1 )
                entriesPerThread = passEntryCount / --threadsToRun;

            // Only run with as many threads as we have filtered
            if( jobId < threadsToRun )
            {
                const uint32* jobMap   = map; 
                Pairs         jobPairs = pairs;

                jobMap         += entriesPerThread * jobId;
                jobPairs.left  += entriesPerThread * jobId;
                jobPairs.right += entriesPerThread * jobId;

                // Add any trailing entries to the last thread
                // #NOTE: Ensure this is only updated after we get the pairs offset
                uint32 trailingEntries = passEntryCount - entriesPerThread * threadsToRun;
                uint32 lastThreadId    = threadsToRun - 1;
                if( jobId == lastThreadId )
                    entriesPerThread += trailingEntries;

                // Mark entries in 2 steps to ensure the previous thread does NOT
                // write to the same QWord at the same time as the current thread.
                // (May happen when the prev thread writes to the end entries & the 
                //   current thread is writing to its beginning entries)
                const int32 fistStepEntryCount = (int32)( entriesPerThread / 2 );
                int32 i = 0;

                // 1st step
                i = this->MarkStep<table>( i, fistStepEntryCount, lTableMarkedEntries, rTableMarkedEntries, lTableOffset, jobPairs, jobMap );
                this->SyncThreads();

                // 2nd step
                this->MarkStep<table>( i, entriesPerThread, lTableMarkedEntries, rTableMarkedEntries, lTableOffset, jobPairs, jobMap );
            }
            else
            {
                this->SyncThreads();    // Sync for 2nd step
            }

            this->SyncThreads();    // Sync after marking finished
        }


        // Update our position on the pairs table
        bucketEntryCount -= passEntryCount;
        pairBucketOffset += passEntryCount;

        map         += passEntryCount;
        pairs.left  += passEntryCount;
        pairs.right += passEntryCount;

        if( pairBucketOffset < pairBucketEntryCount )
        {
            this->pairBucketOffset = pairBucketOffset;
        }
        else
        {
            // Update our left entry offset by adding the number of entries in the
            // l table bucket index that matches our paid bucket index
            this->lTableOffset += context.bucketCounts[(int)table-1][pairBucket];

            // Move to next pairs bucket
            this->pairBucket ++;
            this->pairBucketOffset = 0;
        }
    }
}

//-----------------------------------------------------------
template<TableId table>
inline int32 MarkJob::MarkStep( int32 i, const int32 entryCount, BitField lTable, const BitField rTable,
                                uint64 lTableOffset, const Pairs& pairs, const uint32* map )
{
    for( ; i < entryCount; i++ )
    {
        if constexpr ( table < TableId::Table7 )
        {
            // #TODO: This map needs to support overflow addresses...
            const uint64 rTableIdx = map[i];
            if( !rTable.Get( rTableIdx ) )
                continue;
        }

        const uint64 left  = lTableOffset + pairs.left [i];
        const uint64 right = left         + pairs.right[i];

        // #TODO Test with atomic sets so that we can write into the
        //       mapped index, and not have to do mapped readings when
        //       reading from the R table here, or in Phase 3.
        lTable.Set( left  );
        lTable.Set( right );
    }

    return i;
}
<|MERGE_RESOLUTION|>--- conflicted
+++ resolved
@@ -2,13 +2,10 @@
 #include "util/BitField.h"
 #include "algorithm/RadixSort.h"
 #include "transforms/FxTransform.h"
-<<<<<<< HEAD
 #include "plotdisk/DiskPlotInfo.h"
-
-=======
 #include "util/StackAllocator.h"
+#include "DiskPlotInfo.h"
 // #include "jobs/UnpackMapJob.h"
-#include "DiskPlotInfo.h"
 
 
 // Since pairs (back-pointers) and their corresponding
@@ -144,7 +141,6 @@
     uint64          _entriesLoaded        = 0;
     uint64          _mapBucketEntryOffset = 0;
 };
->>>>>>> f3a593b7
 
 // Fence ids used when loading buckets
 struct FenceId
@@ -258,13 +254,9 @@
     // const uint32 mapBucketMaxSize    = std::max( mapBucketEvenSize, (uint32)( maxEntries - mapBucketEvenSize * (BB_DP_BUCKET_COUNT-1) ) );
     // const size_t tmpMapBufferSize    = mapBucketMaxSize * sizeof( uint32 );
 
-<<<<<<< HEAD
-    const size_t fullHeapSize        = context.heapSize;
-    const size_t heapRemainder       = fullHeapSize - bitFieldBuffersSize - tmpMapBufferSize;
-=======
-    // const size_t fullHeapSize        = context.heapSize + context.heapSize;
+    // const size_t fullHeapSize        = context.heapSize;
     // const size_t heapRemainder       = fullHeapSize - bitFieldBuffersSize - tmpMapBufferSize;
->>>>>>> f3a593b7
+
 
 
     // _phase3Data.bitFieldSize   = bitFieldSize;
