<<<<<<< HEAD
{
    // Use IntelliSense to learn about possible attributes.
    // Hover to view descriptions of existing attributes.
    // For more information, visit: https://go.microsoft.com/fwlink/?linkid=830387
    "version": "0.2.0",
    "configurations": [
        {
            "name"          : "Bladebit RAM",
            "type"          : "cppdbg",
            "request"       : "launch",
            "stopAtEntry"   : false,
            "cwd"           : "${workspaceFolder}",
            "console"       : "internalConsole",
            "preLaunchTask" : "build_debug",
            
            "windows": {
                "type"   : "cppvsdbg",
                "program": "${workspaceFolder}/build/Debug/bladebit.exe"
            },
            
            "linux": {
                "MIMode": "gdb",
                "miDebuggerPath": "/usr/bin/gdb",
                "program": "${workspaceFolder}/build/bladebit"
            },

            "osx": {
                "program": "${workspaceFolder}/build/bladebit"
            },
            
            "environment": [],

            "args": [
                "-f", "ade0cc43610ce7540ab96a524d0ab17f5df7866ef13d1221a7203e5d10ad2a4ae37f7b73f6cdfd6ddf4122e8a1c2f8ef",
                "-p", "80a836a74b077cabaca7a76d1c3c9f269f7f3a8f2fa196a65ee8953eb81274eb8b7328d474982617af5a0fe71b47e9b8",
                "-n", "2",
                "-w",
                "-v",
                "${workspaceFolder}/.sandbox"
            ]
        },

        {
            "name"       : "Bladebit Disk",
            
            "type"          : "cppdbg",
            "request"       : "launch",
            "stopAtEntry"   : false,
            "cwd"           : "${workspaceFolder}",
            "preLaunchTask" : "build_debug",
            "console"       : "internalConsole",

            "program": "${workspaceFolder}/build/bladebit",

            "windows": {
                "type"   : "cppvsdbg",
                "program": "${workspaceFolder}/build/debug/bladebit.exe"
            },

            "args": [
                "-f", "ade0cc43610ce7540ab96a524d0ab17f5df7866ef13d1221a7203e5d10ad2a4ae37f7b73f6cdfd6ddf4122e8a1c2f8ef",
                "-p", "80a836a74b077cabaca7a76d1c3c9f269f7f3a8f2fa196a65ee8953eb81274eb8b7328d474982617af5a0fe71b47e9b8",
                // "-c", "xch1uf48n3f50xrs7zds0uek9wp9wmyza6crnex6rw8kwm3jnm39y82q5mvps6",
                // "-t", "7",
                "-w",
                // "-v",
                "-i", "c6b84729c23dc6d60c92f22c17083f47845c1179227c5509f07a5d2804a7b835",    // No overflow
                "--memo", "80a836a74b077cabaca7a76d1c3c9f269f7f3a8f2fa196a65ee8953eb81274eb8b7328d474982617af5a0fe71b47e9b8ade0cc43610ce7540ab96a524d0ab17f5df7866ef13d1221a7203e5d10ad2a4ae37f7b73f6cdfd6ddf4122e8a1c2f8ef01b7bf8a22a9ac82a003e07b551c851ea683839f3e1beb8ac9ede57d2c020669",

                // "-i", "7a709594087cca18cffa37be61bdecf9b6b465de91acb06ecb6dbe0f4a536f73",    // Yes overflow
                // "--memo", "80a836a74b077cabaca7a76d1c3c9f269f7f3a8f2fa196a65ee8953eb81274eb8b7328d474982617af5a0fe71b47e9b8ade0cc43610ce7540ab96a524d0ab17f5df7866ef13d1221a7203e5d10ad2a4ae37f7b73f6cdfd6ddf4122e8a1c2f8ef207d52406afa2b6d7d92ea778f407205bd9dca40816c1b1cacfca2a6612b93eb",

                "--show-memo",
                "diskplot",
                "-t", "/mnt/p5510a/disk_tmp",
                "--f1-threads", "28",
                // "--fp-threads", "62",
                "--fp-threads", "54",

                // "--f1-threads", "7",
                // "--fp-threads", "7",

                "--cache", "200G",
                // "--cache", "96G",
                // "--cache", "106G",
                // "--cache", "64G",
                // "-s",
                "-b", "1024",

                // "--p2-threads", "32",
                // "--p3-threads", "62",
                "/mnt/p5510a/disk_tmp"
            ],
            // ,"stopAtEntry": true
            
            "environment": []
        },

        {
            "name"         : "IOTest",
            
            "type"          : "cppdbg",
            "request"       : "launch",
            "stopAtEntry"   : false,
            "cwd"           : "${workspaceFolder}",
            "preLaunchTask" : "build_debug",
            "console"       : "internalConsole",
            "program"       : "${workspaceFolder}/build/bladebit",
            
            "environment": [],
            
            "args": [
                // "-t", "8",
                // "-t", "32",
                "iotest", 
                // "memtest",
                // "-s", "64MB"
                "-s", "32G",
                // "-m", "32G",
                "/mnt/p5510a/disk_tmp"
            ]
        },

        {
            "name"         : "Tests",
            
            "type"          : "cppdbg",
            "request"       : "launch",
            "stopAtEntry"   : false,
            "cwd"           : "${workspaceFolder}",
            "preLaunchTask" : "build_tests_debug",
            "console"       : "internalConsole",

            "program": "${workspaceRoot}/build/tests",
            
            "environment": [],

            "args": [
                "-b",
                // "F1CompressToBits"
                // "F1GenBucketized"
                // "FxSort"
                // "FxDisk"
                // "F1Disk"
                "PairsAndMap"
            ]
        }



        ,{
            "name"       : "Plot Tool",
            
            "type"          : "cppdbg",
            "request"       : "launch",
            "stopAtEntry"   : false,
            "cwd"           : "${workspaceFolder}",
            "preLaunchTask" : "build_debug",
            "console"       : "internalConsole",

            "program": "${workspaceFolder}/build/bladebit",

            "windows": {
                "type"   : "cppvsdbg",
                "program": "${workspaceFolder}/build/debug/bladebit.exe"
            },
            
            "environment": [],

            "args": [
                /// Validate
                "-t", "32",
                // "-t", "1",
                // "validate",
                // "-m",
                // "-u",
                // "-o", "99.7",
                // "/mnt/p5510a/disk_tmp/plot-k32-2022-04-12-13-03-c6b84729c23dc6d60c92f22c17083f47845c1179227c5509f07a5d2804a7b835.plot.tmp",

                // "/mnt/p5510a/disk_tmp/plot.dat"

                /// Compare
                "plotcmp",
                "/mnt/p5510a/disk_tmp/plot-k32-2022-04-12-13-53-c6b84729c23dc6d60c92f22c17083f47845c1179227c5509f07a5d2804a7b835.plot",
                "/mnt/p5510a/disk_tmp/plot-k32-2022-04-12-13-03-c6b84729c23dc6d60c92f22c17083f47845c1179227c5509f07a5d2804a7b835.plot"
            ]
        },

        {
            "name"       : "FSEGen",
            
            "type"          : "cppdbg",
            "request"       : "launch",
            "stopAtEntry"   : false,
            "cwd"           : "${workspaceFolder}",
            "preLaunchTask" : "build_fsegen_debug",
            "console"       : "internalConsole",

            "program": "${workspaceRoot}/build/fsegen",

            // "windows": {
            //     "type"   : "cppvsdbg",
            //     "program": "${workspaceFolder}/build/debug/fsegen.exe"
            // },
            
            "environment": [],

            "args": [
            ]
        }

    ]
=======
{
    // Use IntelliSense to learn about possible attributes.
    // Hover to view descriptions of existing attributes.
    // For more information, visit: https://go.microsoft.com/fwlink/?linkid=830387
    "version": "0.2.0",
    "configurations": [
        {
            "name"          : "Bladebit RAM",
            "type"          : "cppdbg",
            "request"       : "launch",
            "stopAtEntry"   : false,
            "cwd"           : "${workspaceFolder}",
            "console"       : "internalConsole",
            "preLaunchTask" : "build_debug",
            
            "windows": {
                "type"   : "cppvsdbg",
                "program": "${workspaceFolder}/build/Debug/bladebit.exe"
            },
            
            "linux": {
                "MIMode": "gdb",
                "miDebuggerPath": "/usr/bin/gdb",
                "program": "${workspaceFolder}/build/bladebit"
            },

            "osx": {
                "program": "${workspaceFolder}/build/bladebit"
            },
            
            "environment": [],

            "args": [
                "-f", "ade0cc43610ce7540ab96a524d0ab17f5df7866ef13d1221a7203e5d10ad2a4ae37f7b73f6cdfd6ddf4122e8a1c2f8ef",
                "-p", "80a836a74b077cabaca7a76d1c3c9f269f7f3a8f2fa196a65ee8953eb81274eb8b7328d474982617af5a0fe71b47e9b8",
                "-n", "2",
                "-w",
                "-v",
                "${workspaceFolder}/.sandbox"
            ]
        },

        {
            "name"       : "Bladebit Disk",
            
            "type"          : "cppdbg",
            "request"       : "launch",
            "stopAtEntry"   : false,
            "cwd"           : "${workspaceFolder}",
            "preLaunchTask" : "build_debug",
            "console"       : "internalConsole",

            "program": "${workspaceFolder}/build/bladebit",
            
            "osx": {
                "MIMode": "lldb"
            },

            "windows": {
                "type"   : "cppvsdbg",
                "program": "${workspaceFolder}/build/debug/bladebit.exe"
            },

            "args": [
                "-f", "ade0cc43610ce7540ab96a524d0ab17f5df7866ef13d1221a7203e5d10ad2a4ae37f7b73f6cdfd6ddf4122e8a1c2f8ef",
                "-p", "80a836a74b077cabaca7a76d1c3c9f269f7f3a8f2fa196a65ee8953eb81274eb8b7328d474982617af5a0fe71b47e9b8",
                // "-c", "xch1uf48n3f50xrs7zds0uek9wp9wmyza6crnex6rw8kwm3jnm39y82q5mvps6",
                "-t", "7",
                "-w",
                // "-v",
                "-i", "c6b84729c23dc6d60c92f22c17083f47845c1179227c5509f07a5d2804a7b835",    // No overflow
                "--memo", "80a836a74b077cabaca7a76d1c3c9f269f7f3a8f2fa196a65ee8953eb81274eb8b7328d474982617af5a0fe71b47e9b8ade0cc43610ce7540ab96a524d0ab17f5df7866ef13d1221a7203e5d10ad2a4ae37f7b73f6cdfd6ddf4122e8a1c2f8ef01b7bf8a22a9ac82a003e07b551c851ea683839f3e1beb8ac9ede57d2c020669",

                // "-i", "7a709594087cca18cffa37be61bdecf9b6b465de91acb06ecb6dbe0f4a536f73",    // Yes overflow
                // "--memo", "80a836a74b077cabaca7a76d1c3c9f269f7f3a8f2fa196a65ee8953eb81274eb8b7328d474982617af5a0fe71b47e9b8ade0cc43610ce7540ab96a524d0ab17f5df7866ef13d1221a7203e5d10ad2a4ae37f7b73f6cdfd6ddf4122e8a1c2f8ef207d52406afa2b6d7d92ea778f407205bd9dca40816c1b1cacfca2a6612b93eb",

                "--show-memo",
                "diskplot",
                "-t", "/mnt/p5510a/disk_tmp",
                // "--f1-threads", "28",
                // "--fp-threads", "62",
                // "--fp-threads", "48",

                // "--f1-threads", "7",
                // "--fp-threads", "7",

                // "--cache", "200G",
                // "--cache", "96G",
                // "--cache", "106G",
                // "--cache", "64G",
                // "-s",
                // "-b", "512",

                // "--p2-threads", "32",
                // "--p3-threads", "62",
                "/mnt/p5510a/disk_tmp"
            ],
            // ,"stopAtEntry": true
            
            "environment": []
        },

        {
            "name"         : "IOTest",
            
            "type"          : "cppdbg",
            "request"       : "launch",
            "stopAtEntry"   : false,
            "cwd"           : "${workspaceFolder}",
            "preLaunchTask" : "build_debug",
            "console"       : "internalConsole",
            "program"       : "${workspaceFolder}/build/bladebit",

            "windows": {
                "type"   : "cppvsdbg",
                "program": "${workspaceFolder}/build/debug/bladebit.exe"
            },
            
            "osx": {
                "program"       : "${workspaceFolder}/build/bladebit",
                "MIMode": "lldb"
            },
            
            "environment": [],
            
            "args": [
                
                // "-t", "32",
                // "iotest", 
                // "memtest",
                // "-s", "64MB"
                // "-s", "32G",
                // "-m", "32G",
                // "/mnt/p5510a/disk_tmp"
                
                /// macOS
                "-t", "8",
                "memtest",
                "-s", "6G",
                ".sandbox"
            ]
        },

        {
            "name"         : "Tests",
            
            "type"          : "cppdbg",
            "request"       : "launch",
            "stopAtEntry"   : false,
            "cwd"           : "${workspaceFolder}",
            "preLaunchTask" : "build_tests_debug",
            "console"       : "internalConsole",

            "program": "${workspaceRoot}/build/tests",
            
            "environment": [],

            "args": [
                "-b",
                // "F1CompressToBits"
                // "F1GenBucketized"
                // "FxSort"
                // "FxDisk"
                // "F1Disk"
                "PairsAndMap"
            ]
        }



        ,{
            "name"       : "Plot Tool",
            
            "type"          : "cppdbg",
            "request"       : "launch",
            "stopAtEntry"   : false,
            "cwd"           : "${workspaceFolder}",
            "preLaunchTask" : "build_debug",
            "console"       : "internalConsole",

            "program": "${workspaceFolder}/build/bladebit",

            "windows": {
                "type"   : "cppvsdbg",
                "program": "${workspaceFolder}/build/debug/bladebit.exe"
            },
            
            "environment": [],

            "args": [
                /// Validate
                "-t", "32",
                // "-t", "1",
                // "validate",
                // "-m",
                // "-u",
                // "-o", "99.7",
                // "/mnt/p5510a/disk_tmp/plot-k32-2022-04-12-13-03-c6b84729c23dc6d60c92f22c17083f47845c1179227c5509f07a5d2804a7b835.plot.tmp",

                // "/mnt/p5510a/disk_tmp/plot.dat"

                /// Compare
                "plotcmp",
                "/mnt/p5510a/disk_tmp/plot-k32-2022-04-12-13-53-c6b84729c23dc6d60c92f22c17083f47845c1179227c5509f07a5d2804a7b835.plot",
                "/mnt/p5510a/disk_tmp/plot-k32-2022-04-12-13-03-c6b84729c23dc6d60c92f22c17083f47845c1179227c5509f07a5d2804a7b835.plot"
            ]
        },

        {
            "name"       : "FSEGen",
            
            "type"          : "cppdbg",
            "request"       : "launch",
            "stopAtEntry"   : false,
            "cwd"           : "${workspaceFolder}",
            "preLaunchTask" : "build_fsegen_debug",
            "console"       : "internalConsole",

            "program": "${workspaceRoot}/build/fsegen",

            // "windows": {
            //     "type"   : "cppvsdbg",
            //     "program": "${workspaceFolder}/build/debug/fsegen.exe"
            // },
            
            "environment": [],

            "args": [
            ]
        }

    ]
>>>>>>> 23da7355
}<|MERGE_RESOLUTION|>--- conflicted
+++ resolved
@@ -1,217 +1,3 @@
-<<<<<<< HEAD
-{
-    // Use IntelliSense to learn about possible attributes.
-    // Hover to view descriptions of existing attributes.
-    // For more information, visit: https://go.microsoft.com/fwlink/?linkid=830387
-    "version": "0.2.0",
-    "configurations": [
-        {
-            "name"          : "Bladebit RAM",
-            "type"          : "cppdbg",
-            "request"       : "launch",
-            "stopAtEntry"   : false,
-            "cwd"           : "${workspaceFolder}",
-            "console"       : "internalConsole",
-            "preLaunchTask" : "build_debug",
-            
-            "windows": {
-                "type"   : "cppvsdbg",
-                "program": "${workspaceFolder}/build/Debug/bladebit.exe"
-            },
-            
-            "linux": {
-                "MIMode": "gdb",
-                "miDebuggerPath": "/usr/bin/gdb",
-                "program": "${workspaceFolder}/build/bladebit"
-            },
-
-            "osx": {
-                "program": "${workspaceFolder}/build/bladebit"
-            },
-            
-            "environment": [],
-
-            "args": [
-                "-f", "ade0cc43610ce7540ab96a524d0ab17f5df7866ef13d1221a7203e5d10ad2a4ae37f7b73f6cdfd6ddf4122e8a1c2f8ef",
-                "-p", "80a836a74b077cabaca7a76d1c3c9f269f7f3a8f2fa196a65ee8953eb81274eb8b7328d474982617af5a0fe71b47e9b8",
-                "-n", "2",
-                "-w",
-                "-v",
-                "${workspaceFolder}/.sandbox"
-            ]
-        },
-
-        {
-            "name"       : "Bladebit Disk",
-            
-            "type"          : "cppdbg",
-            "request"       : "launch",
-            "stopAtEntry"   : false,
-            "cwd"           : "${workspaceFolder}",
-            "preLaunchTask" : "build_debug",
-            "console"       : "internalConsole",
-
-            "program": "${workspaceFolder}/build/bladebit",
-
-            "windows": {
-                "type"   : "cppvsdbg",
-                "program": "${workspaceFolder}/build/debug/bladebit.exe"
-            },
-
-            "args": [
-                "-f", "ade0cc43610ce7540ab96a524d0ab17f5df7866ef13d1221a7203e5d10ad2a4ae37f7b73f6cdfd6ddf4122e8a1c2f8ef",
-                "-p", "80a836a74b077cabaca7a76d1c3c9f269f7f3a8f2fa196a65ee8953eb81274eb8b7328d474982617af5a0fe71b47e9b8",
-                // "-c", "xch1uf48n3f50xrs7zds0uek9wp9wmyza6crnex6rw8kwm3jnm39y82q5mvps6",
-                // "-t", "7",
-                "-w",
-                // "-v",
-                "-i", "c6b84729c23dc6d60c92f22c17083f47845c1179227c5509f07a5d2804a7b835",    // No overflow
-                "--memo", "80a836a74b077cabaca7a76d1c3c9f269f7f3a8f2fa196a65ee8953eb81274eb8b7328d474982617af5a0fe71b47e9b8ade0cc43610ce7540ab96a524d0ab17f5df7866ef13d1221a7203e5d10ad2a4ae37f7b73f6cdfd6ddf4122e8a1c2f8ef01b7bf8a22a9ac82a003e07b551c851ea683839f3e1beb8ac9ede57d2c020669",
-
-                // "-i", "7a709594087cca18cffa37be61bdecf9b6b465de91acb06ecb6dbe0f4a536f73",    // Yes overflow
-                // "--memo", "80a836a74b077cabaca7a76d1c3c9f269f7f3a8f2fa196a65ee8953eb81274eb8b7328d474982617af5a0fe71b47e9b8ade0cc43610ce7540ab96a524d0ab17f5df7866ef13d1221a7203e5d10ad2a4ae37f7b73f6cdfd6ddf4122e8a1c2f8ef207d52406afa2b6d7d92ea778f407205bd9dca40816c1b1cacfca2a6612b93eb",
-
-                "--show-memo",
-                "diskplot",
-                "-t", "/mnt/p5510a/disk_tmp",
-                "--f1-threads", "28",
-                // "--fp-threads", "62",
-                "--fp-threads", "54",
-
-                // "--f1-threads", "7",
-                // "--fp-threads", "7",
-
-                "--cache", "200G",
-                // "--cache", "96G",
-                // "--cache", "106G",
-                // "--cache", "64G",
-                // "-s",
-                "-b", "1024",
-
-                // "--p2-threads", "32",
-                // "--p3-threads", "62",
-                "/mnt/p5510a/disk_tmp"
-            ],
-            // ,"stopAtEntry": true
-            
-            "environment": []
-        },
-
-        {
-            "name"         : "IOTest",
-            
-            "type"          : "cppdbg",
-            "request"       : "launch",
-            "stopAtEntry"   : false,
-            "cwd"           : "${workspaceFolder}",
-            "preLaunchTask" : "build_debug",
-            "console"       : "internalConsole",
-            "program"       : "${workspaceFolder}/build/bladebit",
-            
-            "environment": [],
-            
-            "args": [
-                // "-t", "8",
-                // "-t", "32",
-                "iotest", 
-                // "memtest",
-                // "-s", "64MB"
-                "-s", "32G",
-                // "-m", "32G",
-                "/mnt/p5510a/disk_tmp"
-            ]
-        },
-
-        {
-            "name"         : "Tests",
-            
-            "type"          : "cppdbg",
-            "request"       : "launch",
-            "stopAtEntry"   : false,
-            "cwd"           : "${workspaceFolder}",
-            "preLaunchTask" : "build_tests_debug",
-            "console"       : "internalConsole",
-
-            "program": "${workspaceRoot}/build/tests",
-            
-            "environment": [],
-
-            "args": [
-                "-b",
-                // "F1CompressToBits"
-                // "F1GenBucketized"
-                // "FxSort"
-                // "FxDisk"
-                // "F1Disk"
-                "PairsAndMap"
-            ]
-        }
-
-
-
-        ,{
-            "name"       : "Plot Tool",
-            
-            "type"          : "cppdbg",
-            "request"       : "launch",
-            "stopAtEntry"   : false,
-            "cwd"           : "${workspaceFolder}",
-            "preLaunchTask" : "build_debug",
-            "console"       : "internalConsole",
-
-            "program": "${workspaceFolder}/build/bladebit",
-
-            "windows": {
-                "type"   : "cppvsdbg",
-                "program": "${workspaceFolder}/build/debug/bladebit.exe"
-            },
-            
-            "environment": [],
-
-            "args": [
-                /// Validate
-                "-t", "32",
-                // "-t", "1",
-                // "validate",
-                // "-m",
-                // "-u",
-                // "-o", "99.7",
-                // "/mnt/p5510a/disk_tmp/plot-k32-2022-04-12-13-03-c6b84729c23dc6d60c92f22c17083f47845c1179227c5509f07a5d2804a7b835.plot.tmp",
-
-                // "/mnt/p5510a/disk_tmp/plot.dat"
-
-                /// Compare
-                "plotcmp",
-                "/mnt/p5510a/disk_tmp/plot-k32-2022-04-12-13-53-c6b84729c23dc6d60c92f22c17083f47845c1179227c5509f07a5d2804a7b835.plot",
-                "/mnt/p5510a/disk_tmp/plot-k32-2022-04-12-13-03-c6b84729c23dc6d60c92f22c17083f47845c1179227c5509f07a5d2804a7b835.plot"
-            ]
-        },
-
-        {
-            "name"       : "FSEGen",
-            
-            "type"          : "cppdbg",
-            "request"       : "launch",
-            "stopAtEntry"   : false,
-            "cwd"           : "${workspaceFolder}",
-            "preLaunchTask" : "build_fsegen_debug",
-            "console"       : "internalConsole",
-
-            "program": "${workspaceRoot}/build/fsegen",
-
-            // "windows": {
-            //     "type"   : "cppvsdbg",
-            //     "program": "${workspaceFolder}/build/debug/fsegen.exe"
-            // },
-            
-            "environment": [],
-
-            "args": [
-            ]
-        }
-
-    ]
-=======
 {
     // Use IntelliSense to learn about possible attributes.
     // Hover to view descriptions of existing attributes.
@@ -444,5 +230,4 @@
         }
 
     ]
->>>>>>> 23da7355
 }