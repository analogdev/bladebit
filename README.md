<<<<<<< HEAD
 # BladeBit Chia Plotter

A fast **RAM-only**, **k32-only**, Chia plotter.

## Requirements
**416 GiB of RAM are required** to run it, plus a few more megabytes for stack space and small allocations. 

64-bit is supported only, for obvious reasons.

## Prerequisites
Only **Linux** & **Windows** are supported.

### Linux

Install the following packages:
```bash
# CentOS or Amazon Linux
sudo yum group install -y "Development Tools"
sudo yum install -y cmake gmp-devel numactl-devel

# Ubuntu or Debian-based
sudo apt install -y build-essential cmake libgmp-dev libnuma-dev
```

### Windows
Must have [Visual Studio 2019](https://visualstudio.microsoft.com/vs/) or its build tools installed.

## Building


### Linux
```bash

# Clone the repo & its submodules
git clone && cd bladebit

# Create a build directory for cmake and cd into it
mkdir -p build && cd build

# Generate config files & build
cmake ..
cmake --build . --target bladebit --config Release
```

The resulting binary will be found under the `build/` directory.
On Windows it will be under `build/Release/`.

## Usage
Run **bladebit** with the `-h` for complete usage and command line options:

```bash
# Linux
build/bladebit -h

# Windows
build/Release/bladebit.exe -h
```


## License
Licensed under the [Apache 2.0 license](https://www.apache.org/licenses/LICENSE-2.0). See [LICENSE](LICENSE).


# Other Details

## Disk I/O
Writes to disk only occur to the final plot file, and it is done sequentially, un-buffered, with direct I/O. This means that writes will be block-aligned. If you've gotten faster writes elsewhere in your drive than you will get with this, it is likely that it is using buffered writes, therefore it "finishes" before it actually finishes writing to disk. The kernel will handle the I/O in the background from cache (you can confirm this with tools such as iotop). The final writes here ought to pretty much saturate your sequential writes. Writes begin happening in the background at Phase 3 and will continue to do so, depending on the disk I/O throughput, through the next plot, if it did not finish beforehand. At some point in Phase 1 of the next plot, it might stall if it still has not finished writing to disk and a buffer it requires is still being written to disk. On the system I tested, there was no interruption when using an NVMe drive.


## Pool Plots
Pool plots are fully supported and tested against the chia-blockchain implementation. The community has also verified that pool plots are working properly and winning proofs with them.

## NUMA systems
Memory is bound on interleaved mode for NUMA systems which currently gives the best performance on systems with several nodes. This is the default behavior on NUMA systems, it can be disabled with with the `-m or --no-numa` switch.


## Huge TLBs
This is not supported yet. Some folks have reported some gains when using huge page sizes. Although this was something I wanted to test, I focused first instead on things that did not necessarily depended on system config. But I'd like to add support for it in the future (trivial from the development point of view, I have just not configured the test system with huge page sizes).

## Other Observations
This implementation is highly memory-bound so optimizing your system towards fast memory access is essential. CPUs with large caches will benefit as well.


Copyright 2021 Harold Brenes, Chia Network Inc

=======
# BladeBit Chia Plotter

[![Release Builds](https://github.com/Chia-Network/bladebit/actions/workflows/build-release.yml/badge.svg?branch=master&event=push)](https://github.com/Chia-Network/bladebit/actions/workflows/build-release.yml)

A fast **RAM-only**, **k32-only**, Chia plotter.

## Requirements
**416 GiB of RAM are required** to run it, plus a few more megabytes for stack space and small allocations.

64-bit is supported only, for obvious reasons.

## Prerequisites
Only **Linux** & **Windows** are supported.

### Linux

Install the following packages:
```bash
# CentOS or Amazon Linux
sudo yum group install -y "Development Tools"
sudo yum install -y cmake gmp-devel numactl-devel

# Ubuntu or Debian-based
sudo apt install -y build-essential cmake libgmp-dev libnuma-dev
```

### Windows
Must have [Visual Studio 2019](https://visualstudio.microsoft.com/vs/) or its build tools installed.

## Building


```bash

# Clone the repo & its submodules
git clone https://github.com/Chia-Network/bladebit.git && cd bladebit

# Create a build directory for cmake and cd into it
mkdir build
cd build

# Generate config files & build
cmake ..
cmake --build . --target bladebit --config Release
```

The resulting binary will be found under the `build/` directory.
On Windows it will be under `build/Release/`.

## Usage
Run **bladebit** with the `-h` for complete usage and command line options:

```bash
# Linux
build/bladebit -h

# Windows
build/Release/bladebit.exe -h
```


## License
Licensed under the [Apache 2.0 license](https://www.apache.org/licenses/LICENSE-2.0). See [LICENSE](LICENSE).


# Other Details

## Disk I/O
Writes to disk only occur to the final plot file, and it is done sequentially, un-buffered, with direct I/O. This means that writes will be block-aligned. If you've gotten faster writes elsewhere in your drive than you will get with this, it is likely that it is using buffered writes, therefore it "finishes" before it actually finishes writing to disk. The kernel will handle the I/O in the background from cache (you can confirm this with tools such as iotop). The final writes here ought to pretty much saturate your sequential writes. Writes begin happening in the background at Phase 3 and will continue to do so, depending on the disk I/O throughput, through the next plot, if it did not finish beforehand. At some point in Phase 1 of the next plot, it might stall if it still has not finished writing to disk and a buffer it requires is still being written to disk. On the system I tested, there was no interruption when using an NVMe drive.


## Pool Plots
Pool plots are fully supported and tested against the chia-blockchain implementation. The community has also verified that pool plots are working properly and winning proofs with them.

## NUMA systems
Memory is bound on interleaved mode for NUMA systems which currently gives the best performance on systems with several nodes. This is the default behavior on NUMA systems, it can be disabled with with the `-m or --no-numa` switch.


## Huge TLBs
This is not supported yet. Some folks have reported some gains when using huge page sizes. Although this was something I wanted to test, I focused first instead on things that did not necessarily depended on system config. But I'd like to add support for it in the future (trivial from the development point of view, I have just not configured the test system with huge page sizes).

## Other Observations
This implementation is highly memory-bound so optimizing your system towards fast memory access is essential. CPUs with large caches will benefit as well.


Copyright 2021 Harold Brenes, Chia Network Inc
>>>>>>> ad85a8f2
<|MERGE_RESOLUTION|>--- conflicted
+++ resolved
@@ -1,10 +1,11 @@
-<<<<<<< HEAD
- # BladeBit Chia Plotter
+# BladeBit Chia Plotter
+
+[![Release Builds](https://github.com/Chia-Network/bladebit/actions/workflows/build-release.yml/badge.svg?branch=master&event=push)](https://github.com/Chia-Network/bladebit/actions/workflows/build-release.yml)
 
 A fast **RAM-only**, **k32-only**, Chia plotter.
 
 ## Requirements
-**416 GiB of RAM are required** to run it, plus a few more megabytes for stack space and small allocations. 
+**416 GiB of RAM are required** to run it, plus a few more megabytes for stack space and small allocations.
 
 64-bit is supported only, for obvious reasons.
 
@@ -15,7 +16,7 @@
 
 Install the following packages:
 ```bash
-# CentOS or Amazon Linux
+# CentOS or RHEL-based
 sudo yum group install -y "Development Tools"
 sudo yum install -y cmake gmp-devel numactl-devel
 
@@ -24,16 +25,14 @@
 ```
 
 ### Windows
-Must have [Visual Studio 2019](https://visualstudio.microsoft.com/vs/) or its build tools installed.
+Must have at least [Visual Studio 2019](https://visualstudio.microsoft.com/vs/) or its build tools installed.
 
 ## Building
 
-
-### Linux
 ```bash
 
 # Clone the repo & its submodules
-git clone && cd bladebit
+git clone https://github.com/Chia-Network/bladebit.git && cd bladebit
 
 # Create a build directory for cmake and cd into it
 mkdir -p build && cd build
@@ -83,92 +82,3 @@
 
 
 Copyright 2021 Harold Brenes, Chia Network Inc
-
-=======
-# BladeBit Chia Plotter
-
-[![Release Builds](https://github.com/Chia-Network/bladebit/actions/workflows/build-release.yml/badge.svg?branch=master&event=push)](https://github.com/Chia-Network/bladebit/actions/workflows/build-release.yml)
-
-A fast **RAM-only**, **k32-only**, Chia plotter.
-
-## Requirements
-**416 GiB of RAM are required** to run it, plus a few more megabytes for stack space and small allocations.
-
-64-bit is supported only, for obvious reasons.
-
-## Prerequisites
-Only **Linux** & **Windows** are supported.
-
-### Linux
-
-Install the following packages:
-```bash
-# CentOS or Amazon Linux
-sudo yum group install -y "Development Tools"
-sudo yum install -y cmake gmp-devel numactl-devel
-
-# Ubuntu or Debian-based
-sudo apt install -y build-essential cmake libgmp-dev libnuma-dev
-```
-
-### Windows
-Must have [Visual Studio 2019](https://visualstudio.microsoft.com/vs/) or its build tools installed.
-
-## Building
-
-
-```bash
-
-# Clone the repo & its submodules
-git clone https://github.com/Chia-Network/bladebit.git && cd bladebit
-
-# Create a build directory for cmake and cd into it
-mkdir build
-cd build
-
-# Generate config files & build
-cmake ..
-cmake --build . --target bladebit --config Release
-```
-
-The resulting binary will be found under the `build/` directory.
-On Windows it will be under `build/Release/`.
-
-## Usage
-Run **bladebit** with the `-h` for complete usage and command line options:
-
-```bash
-# Linux
-build/bladebit -h
-
-# Windows
-build/Release/bladebit.exe -h
-```
-
-
-## License
-Licensed under the [Apache 2.0 license](https://www.apache.org/licenses/LICENSE-2.0). See [LICENSE](LICENSE).
-
-
-# Other Details
-
-## Disk I/O
-Writes to disk only occur to the final plot file, and it is done sequentially, un-buffered, with direct I/O. This means that writes will be block-aligned. If you've gotten faster writes elsewhere in your drive than you will get with this, it is likely that it is using buffered writes, therefore it "finishes" before it actually finishes writing to disk. The kernel will handle the I/O in the background from cache (you can confirm this with tools such as iotop). The final writes here ought to pretty much saturate your sequential writes. Writes begin happening in the background at Phase 3 and will continue to do so, depending on the disk I/O throughput, through the next plot, if it did not finish beforehand. At some point in Phase 1 of the next plot, it might stall if it still has not finished writing to disk and a buffer it requires is still being written to disk. On the system I tested, there was no interruption when using an NVMe drive.
-
-
-## Pool Plots
-Pool plots are fully supported and tested against the chia-blockchain implementation. The community has also verified that pool plots are working properly and winning proofs with them.
-
-## NUMA systems
-Memory is bound on interleaved mode for NUMA systems which currently gives the best performance on systems with several nodes. This is the default behavior on NUMA systems, it can be disabled with with the `-m or --no-numa` switch.
-
-
-## Huge TLBs
-This is not supported yet. Some folks have reported some gains when using huge page sizes. Although this was something I wanted to test, I focused first instead on things that did not necessarily depended on system config. But I'd like to add support for it in the future (trivial from the development point of view, I have just not configured the test system with huge page sizes).
-
-## Other Observations
-This implementation is highly memory-bound so optimizing your system towards fast memory access is essential. CPUs with large caches will benefit as well.
-
-
-Copyright 2021 Harold Brenes, Chia Network Inc
->>>>>>> ad85a8f2
